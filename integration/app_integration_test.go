--- conflicted
+++ resolved
@@ -26,6 +26,7 @@
 	"errors"
 	"fmt"
 	"io"
+	"net"
 	"net/http"
 	"net/http/httptest"
 	"net/url"
@@ -737,21 +738,10 @@
 }
 
 type appTestOptions struct {
-<<<<<<< HEAD
 	extraRootApps        []service.App
 	extraLeafApps        []service.App
-	userLogins           []string
-	userTraits           map[string][]string
 	rootClusterListeners helpers.InstanceListenerSetupFunc
 	leafClusterListeners helpers.InstanceListenerSetupFunc
-	rootAppServersCount  int
-	leafAppServersCount  int
-=======
-	extraRootApps    []service.App
-	extraLeafApps    []service.App
-	rootClusterPorts *helpers.InstancePorts
-	leafClusterPorts *helpers.InstancePorts
->>>>>>> 86e0b6ae
 
 	rootConfig func(config *service.Config)
 	leafConfig func(config *service.Config)
