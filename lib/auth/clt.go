/*
Copyright 2015-2021 Gravitational, Inc.

Licensed under the Apache License, Version 2.0 (the "License");
you may not use this file except in compliance with the License.
You may obtain a copy of the License at

    http://www.apache.org/licenses/LICENSE-2.0

Unless required by applicable law or agreed to in writing, software
distributed under the License is distributed on an "AS IS" BASIS,
WITHOUT WARRANTIES OR CONDITIONS OF ANY KIND, either express or implied.
See the License for the specific language governing permissions and
limitations under the License.
*/

package auth

import (
	"context"
	"crypto/tls"
	"encoding/json"
	"fmt"
	"net"
	"net/http"
	"net/url"
	"strconv"
	"strings"
	"time"

	"github.com/gravitational/teleport"
	"github.com/gravitational/teleport/api/breaker"
	"github.com/gravitational/teleport/api/client"
	"github.com/gravitational/teleport/api/client/proto"
	"github.com/gravitational/teleport/api/constants"
	apidefaults "github.com/gravitational/teleport/api/defaults"
	"github.com/gravitational/teleport/api/types"
	apievents "github.com/gravitational/teleport/api/types/events"
	"github.com/gravitational/teleport/lib/defaults"
	"github.com/gravitational/teleport/lib/events"
	"github.com/gravitational/teleport/lib/httplib"
	"github.com/gravitational/teleport/lib/services"
	"github.com/gravitational/teleport/lib/session"
	"github.com/gravitational/teleport/lib/utils"

	"github.com/gravitational/roundtrip"
	"github.com/gravitational/trace"
	"go.opentelemetry.io/contrib/instrumentation/net/http/otelhttp"
)

const (
	// CurrentVersion is a current API version
	CurrentVersion = types.V2

	// MissingNamespaceError indicates that the client failed to
	// provide the namespace in the request.
	MissingNamespaceError = "missing required parameter: namespace"
)

// Client is the Auth API client. It works by connecting to auth servers
// via gRPC and HTTP.
//
// When Teleport servers connect to auth API, they usually establish an SSH
// tunnel first, and then do HTTP-over-SSH. This client is wrapped by auth.TunClient
// in lib/auth/tun.go
//
// NOTE: This client is being deprecated in favor of the gRPC Client in
// teleport/api/client. This Client should only be used internally, or for
// functionality that hasn't been ported to the new client yet.
type Client struct {
	// APIClient is used to make gRPC requests to the server
	*APIClient
	// HTTPClient is used to make http requests to the server
	*HTTPClient
}

// Make sure Client implements all the necessary methods.
var _ ClientI = &Client{}

// NewClient creates a new API client with a connection to a Teleport server.
//
// The client will use the first credentials and the given dialer. If
// no dialer is given, the first address will be used. This address must
// be an auth server address.
//
// NOTE: This client is being deprecated in favor of the gRPC Client in
// teleport/api/client. This Client should only be used internally, or for
// functionality that hasn't been ported to the new client yet.
func NewClient(cfg client.Config, params ...roundtrip.ClientParam) (*Client, error) {
	cfg.DialInBackground = true
	if err := cfg.CheckAndSetDefaults(); err != nil {
		return nil, trace.Wrap(err)
	}

	apiClient, err := client.New(cfg.Context, cfg)
	if err != nil {
		return nil, trace.Wrap(err)
	}

	// apiClient configures the tls.Config, so we clone it and reuse it for http.
	tlsConfig := apiClient.Config().Clone()
	httpClient, err := NewHTTPClient(cfg, tlsConfig, params...)
	if err != nil {
		return nil, trace.Wrap(err)
	}

	return &Client{
		APIClient:  apiClient,
		HTTPClient: httpClient,
	}, nil
}

// APIClient is aliased here so that it can be embedded in Client.
type APIClient = client.Client

// HTTPClient is a teleport HTTP API client.
type HTTPClient struct {
	roundtrip.Client
	// transport defines the methods by which the client can reach the server.
	transport *http.Transport
	// TLS holds the TLS config for the http client.
	tls *tls.Config
}

// NewHTTPClient creates a new HTTP client with TLS authentication and the given dialer.
func NewHTTPClient(cfg client.Config, tls *tls.Config, params ...roundtrip.ClientParam) (*HTTPClient, error) {
	if err := cfg.CheckAndSetDefaults(); err != nil {
		return nil, err
	}

	dialer := cfg.Dialer
	if dialer == nil {
		if len(cfg.Addrs) == 0 {
			return nil, trace.BadParameter("no addresses to dial")
		}
		contextDialer := client.NewDialer(cfg.KeepAlivePeriod, cfg.DialTimeout)
		dialer = client.ContextDialerFunc(func(ctx context.Context, network, _ string) (conn net.Conn, err error) {
			for _, addr := range cfg.Addrs {
				conn, err = contextDialer.DialContext(ctx, network, addr)
				if err == nil {
					return conn, nil
				}
			}
			// not wrapping on purpose to preserve the original error
			return nil, err
		})
	}

	// Set the next protocol. This is needed due to the Auth Server using a
	// multiplexer for protocol detection. Unless next protocol is specified
	// it will attempt to upgrade to HTTP2 and at that point there is no way
	// to distinguish between HTTP2/JSON or GPRC.
	tls.NextProtos = []string{teleport.HTTPNextProtoTLS}
	// Configure ALPN SNI direct dial TLS routing information used by ALPN SNI proxy in order to
	// dial auth service without using SSH tunnels.
	tls = client.ConfigureALPN(tls, cfg.ALPNSNIAuthDialClusterName)

	transport := &http.Transport{
		// notice that below roundtrip.Client is passed
		// teleport.APIDomain as an address for the API server, this is
		// to make sure client verifies the DNS name of the API server and
		// custom DialContext overrides this DNS name to the real address.
		// In addition this dialer tries multiple addresses if provided
		DialContext:           dialer.DialContext,
		ResponseHeaderTimeout: apidefaults.DefaultDialTimeout,
		TLSClientConfig:       tls,

		// Increase the size of the connection pool. This substantially improves the
		// performance of Teleport under load as it reduces the number of TLS
		// handshakes performed.
		MaxIdleConns:        defaults.HTTPMaxIdleConns,
		MaxIdleConnsPerHost: defaults.HTTPMaxIdleConnsPerHost,

		// Limit the total number of connections to the Auth Server. Some hosts allow a low
		// number of connections per process (ulimit) to a host. This is a problem for
		// enhanced session recording auditing which emits so many events to the
		// Audit Log (using the Auth Client) that the connection pool often does not
		// have a free connection to return, so just opens a new one. This quickly
		// leads to hitting the OS limit and the client returning out of file
		// descriptors error.
		MaxConnsPerHost: defaults.HTTPMaxConnsPerHost,

		// IdleConnTimeout defines the maximum amount of time before idle connections
		// are closed. Leaving this unset will lead to connections open forever and
		// will cause memory leaks in a long running process.
		IdleConnTimeout: defaults.HTTPIdleTimeout,
	}

	cb, err := breaker.New(cfg.CircuitBreakerConfig)
	if err != nil {
		return nil, trace.Wrap(err)
	}

	clientParams := append(
		[]roundtrip.ClientParam{
			roundtrip.HTTPClient(&http.Client{Transport: otelhttp.NewTransport(breaker.NewRoundTripper(cb, transport))}),
			roundtrip.SanitizerEnabled(true),
		},
		params...,
	)

	// Since the client uses a custom dialer and SNI is used for TLS handshake, the address
	// used here is arbitrary as it just needs to be set to pass http request validation.
	httpClient, err := roundtrip.NewClient("https://"+constants.APIDomain, CurrentVersion, clientParams...)
	if err != nil {
		return nil, trace.Wrap(err)
	}

	return &HTTPClient{
		Client:    *httpClient,
		transport: transport,
		tls:       tls,
	}, nil
}

// Close closes the HTTP client connection to the auth server.
func (c *HTTPClient) Close() {
	c.transport.CloseIdleConnections()
}

// TLSConfig returns the HTTP client's TLS config.
func (c *HTTPClient) TLSConfig() *tls.Config {
	return c.tls
}

// GetTransport returns the HTTP client's transport.
func (c *HTTPClient) GetTransport() *http.Transport {
	return c.transport
}

// ClientTimeout sets idle and dial timeouts of the HTTP transport
// used by the client.
func ClientTimeout(timeout time.Duration) roundtrip.ClientParam {
	return func(c *roundtrip.Client) error {
		transport, ok := (c.HTTPClient().Transport).(*http.Transport)
		if !ok {
			return nil
		}
		transport.IdleConnTimeout = timeout
		transport.ResponseHeaderTimeout = timeout
		return nil
	}
}

// PostJSON is a generic method that issues http POST request to the server
func (c *Client) PostJSON(ctx context.Context, endpoint string, val interface{}) (*roundtrip.Response, error) {
	return httplib.ConvertResponse(c.Client.PostJSON(ctx, endpoint, val))
}

// PutJSON is a generic method that issues http PUT request to the server
func (c *Client) PutJSON(ctx context.Context, endpoint string, val interface{}) (*roundtrip.Response, error) {
	return httplib.ConvertResponse(c.Client.PutJSON(ctx, endpoint, val))
}

// PostForm is a generic method that issues http POST request to the server
func (c *Client) PostForm(ctx context.Context, endpoint string, vals url.Values, files ...roundtrip.File) (*roundtrip.Response, error) {
	return httplib.ConvertResponse(c.Client.PostForm(ctx, endpoint, vals, files...))
}

// Get issues http GET request to the server
func (c *Client) Get(ctx context.Context, u string, params url.Values) (*roundtrip.Response, error) {
	return httplib.ConvertResponse(c.Client.Get(ctx, u, params))
}

// Delete issues http Delete Request to the server
func (c *Client) Delete(ctx context.Context, u string) (*roundtrip.Response, error) {
	return httplib.ConvertResponse(c.Client.Delete(ctx, u))
}

// ProcessKubeCSR processes CSR request against Kubernetes CA, returns
// signed certificate if successful.
func (c *Client) ProcessKubeCSR(req KubeCSR) (*KubeCSRResponse, error) {
	if err := req.CheckAndSetDefaults(); err != nil {
		return nil, trace.Wrap(err)
	}
	out, err := c.PostJSON(context.TODO(), c.Endpoint("kube", "csr"), req)
	if err != nil {
		return nil, trace.Wrap(err)
	}
	var re KubeCSRResponse
	if err := json.Unmarshal(out.Bytes(), &re); err != nil {
		return nil, trace.Wrap(err)
	}
	return &re, nil
}

// GetSessions returns a list of active sessions in the cluster as reported by
// the auth server.
func (c *Client) GetSessions(namespace string) ([]session.Session, error) {
	if namespace == "" {
		return nil, trace.BadParameter(MissingNamespaceError)
	}
	out, err := c.Get(context.TODO(), c.Endpoint("namespaces", namespace, "sessions"), url.Values{})
	if err != nil {
		return nil, trace.Wrap(err)
	}
	var sessions []session.Session
	if err := json.Unmarshal(out.Bytes(), &sessions); err != nil {
		return nil, err
	}
	return sessions, nil
}

// GetSession returns a session by ID
func (c *Client) GetSession(namespace string, id session.ID) (*session.Session, error) {
	if namespace == "" {
		return nil, trace.BadParameter(MissingNamespaceError)
	}
	// saving extra round-trip
	if err := id.Check(); err != nil {
		return nil, trace.Wrap(err)
	}
	out, err := c.Get(context.TODO(), c.Endpoint("namespaces", namespace, "sessions", string(id)), url.Values{})
	if err != nil {
		return nil, trace.Wrap(err)
	}
	var sess *session.Session
	if err := json.Unmarshal(out.Bytes(), &sess); err != nil {
		return nil, trace.Wrap(err)
	}
	return sess, nil
}

// DeleteSession removes an active session from the backend.
func (c *Client) DeleteSession(namespace string, id session.ID) error {
	if namespace == "" {
		return trace.BadParameter(MissingNamespaceError)
	}
	_, err := c.Delete(context.TODO(), c.Endpoint("namespaces", namespace, "sessions", string(id)))
	return trace.Wrap(err)
}

// CreateSession creates new session
func (c *Client) CreateSession(sess session.Session) error {
	if sess.Namespace == "" {
		return trace.BadParameter(MissingNamespaceError)
	}
	_, err := c.PostJSON(context.TODO(), c.Endpoint("namespaces", sess.Namespace, "sessions"), createSessionReq{Session: sess})
	return trace.Wrap(err)
}

// UpdateSession updates existing session
func (c *Client) UpdateSession(req session.UpdateRequest) error {
	if err := req.Check(); err != nil {
		return trace.Wrap(err)
	}
	_, err := c.PutJSON(context.TODO(), c.Endpoint("namespaces", req.Namespace, "sessions", string(req.ID)), updateSessionReq{Update: req})
	return trace.Wrap(err)
}

func (c *Client) Close() error {
	c.HTTPClient.Close()
	return c.APIClient.Close()
}

// CreateCertAuthority not implemented: can only be called locally.
func (c *Client) CreateCertAuthority(ca types.CertAuthority) error {
	return trace.NotImplemented(notImplementedMessage)
}

// RotateCertAuthority starts or restarts certificate authority rotation process.
func (c *Client) RotateCertAuthority(ctx context.Context, req RotateRequest) error {
	caType := "all"
	if req.Type != "" {
		caType = string(req.Type)
	}
	_, err := c.PostJSON(ctx, c.Endpoint("authorities", caType, "rotate"), req)
	return trace.Wrap(err)
}

// RotateExternalCertAuthority rotates external certificate authority,
// this method is used to update only public keys and certificates of the
// the certificate authorities of trusted clusters.
func (c *Client) RotateExternalCertAuthority(ctx context.Context, ca types.CertAuthority) error {
	if err := services.ValidateCertAuthority(ca); err != nil {
		return trace.Wrap(err)
	}
	data, err := services.MarshalCertAuthority(ca)
	if err != nil {
		return trace.Wrap(err)
	}
	_, err = c.PostJSON(ctx, c.Endpoint("authorities", string(ca.GetType()), "rotate", "external"),
		&rotateExternalCertAuthorityRawReq{CA: data})
	return trace.Wrap(err)
}

// UpsertCertAuthority updates or inserts new cert authority
func (c *Client) UpsertCertAuthority(ca types.CertAuthority) error {
	if err := services.ValidateCertAuthority(ca); err != nil {
		return trace.Wrap(err)
	}
	data, err := services.MarshalCertAuthority(ca)
	if err != nil {
		return trace.Wrap(err)
	}
	_, err = c.PostJSON(context.TODO(), c.Endpoint("authorities", string(ca.GetType())),
		&upsertCertAuthorityRawReq{CA: data})
	return trace.Wrap(err)
}

// CompareAndSwapCertAuthority updates existing cert authority if the existing cert authority
// value matches the value stored in the backend.
func (c *Client) CompareAndSwapCertAuthority(new, existing types.CertAuthority) error {
	return trace.BadParameter("this function is not supported on the client")
}

// GetCertAuthorities returns a list of certificate authorities
func (c *Client) GetCertAuthorities(ctx context.Context, caType types.CertAuthType, loadKeys bool, opts ...services.MarshalOption) ([]types.CertAuthority, error) {
	if err := caType.Check(); err != nil {
		return nil, trace.Wrap(err)
	}
	out, err := c.Get(ctx, c.Endpoint("authorities", string(caType)), url.Values{
		"load_keys": []string{fmt.Sprintf("%t", loadKeys)},
	})
	if err != nil {
		return nil, trace.Wrap(err)
	}
	var items []json.RawMessage
	if err := json.Unmarshal(out.Bytes(), &items); err != nil {
		return nil, err
	}
	re := make([]types.CertAuthority, len(items))
	for i, raw := range items {
		ca, err := services.UnmarshalCertAuthority(raw)
		if err != nil {
			return nil, trace.Wrap(err)
		}
		re[i] = ca
	}
	return re, nil
}

// GetCertAuthority returns certificate authority by given id. Parameter loadSigningKeys
// controls if signing keys are loaded
func (c *Client) GetCertAuthority(ctx context.Context, id types.CertAuthID, loadSigningKeys bool, opts ...services.MarshalOption) (types.CertAuthority, error) {
	if err := id.Check(); err != nil {
		return nil, trace.Wrap(err)
	}
	out, err := c.Get(ctx, c.Endpoint("authorities", string(id.Type), id.DomainName), url.Values{
		"load_keys": []string{fmt.Sprintf("%t", loadSigningKeys)},
	})
	if err != nil {
		return nil, trace.Wrap(err)
	}
	return services.UnmarshalCertAuthority(out.Bytes())
}

// DeleteCertAuthority deletes cert authority by ID
func (c *Client) DeleteCertAuthority(id types.CertAuthID) error {
	if err := id.Check(); err != nil {
		return trace.Wrap(err)
	}
	_, err := c.Delete(context.TODO(), c.Endpoint("authorities", string(id.Type), id.DomainName))
	return trace.Wrap(err)
}

// ActivateCertAuthority not implemented: can only be called locally.
func (c *Client) ActivateCertAuthority(id types.CertAuthID) error {
	return trace.NotImplemented(notImplementedMessage)
}

// DeactivateCertAuthority not implemented: can only be called locally.
func (c *Client) DeactivateCertAuthority(id types.CertAuthID) error {
	return trace.NotImplemented(notImplementedMessage)
}

// RegisterUsingToken calls the auth service API to register a new node using a registration token
// which was previously issued via GenerateToken.
func (c *Client) RegisterUsingToken(ctx context.Context, req *types.RegisterUsingTokenRequest) (*proto.Certs, error) {
	if err := req.CheckAndSetDefaults(); err != nil {
		return nil, trace.Wrap(err)
	}
	out, err := c.PostJSON(ctx, c.Endpoint("tokens", "register"), req)
	if err != nil {
		return nil, trace.Wrap(err)
	}

	var certs proto.Certs
	if err := json.Unmarshal(out.Bytes(), &certs); err != nil {
		return nil, trace.Wrap(err)
	}
<<<<<<< HEAD

	return &certs, nil
}

// RegisterNewAuthServer is used to register new auth server with token
func (c *Client) RegisterNewAuthServer(ctx context.Context, token string) error {
	_, err := c.PostJSON(ctx, c.Endpoint("tokens", "register", "auth"), registerNewAuthServerReq{
		Token: token,
	})
	return trace.Wrap(err)
=======

	return &certs, nil
>>>>>>> 8db2a1ec
}

// DELETE IN: 5.1.0
//
// This logic has been moved to KeepAliveServer.
//
// KeepAliveNode updates node keep alive information.
func (c *Client) KeepAliveNode(ctx context.Context, keepAlive types.KeepAlive) error {
	return trace.BadParameter("not implemented, use StreamKeepAlives instead")
}

// KeepAliveServer not implemented: can only be called locally.
func (c *Client) KeepAliveServer(ctx context.Context, keepAlive types.KeepAlive) error {
	return trace.BadParameter("not implemented, use StreamKeepAlives instead")
}

// UpsertReverseTunnel is used by admins to create a new reverse tunnel
// to the remote proxy to bypass firewall restrictions
func (c *Client) UpsertReverseTunnel(tunnel types.ReverseTunnel) error {
	data, err := services.MarshalReverseTunnel(tunnel)
	if err != nil {
		return trace.Wrap(err)
	}
	args := &upsertReverseTunnelRawReq{
		ReverseTunnel: data,
	}
	_, err = c.PostJSON(context.TODO(), c.Endpoint("reversetunnels"), args)
	return trace.Wrap(err)
}

// GetReverseTunnel not implemented: can only be called locally.
func (c *Client) GetReverseTunnel(name string, opts ...services.MarshalOption) (types.ReverseTunnel, error) {
	return nil, trace.NotImplemented(notImplementedMessage)
}

// GetReverseTunnels returns the list of created reverse tunnels
func (c *Client) GetReverseTunnels(ctx context.Context, opts ...services.MarshalOption) ([]types.ReverseTunnel, error) {
	out, err := c.Get(ctx, c.Endpoint("reversetunnels"), url.Values{})
	if err != nil {
		return nil, trace.Wrap(err)
	}
	var items []json.RawMessage
	if err := json.Unmarshal(out.Bytes(), &items); err != nil {
		return nil, trace.Wrap(err)
	}
	tunnels := make([]types.ReverseTunnel, len(items))
	for i, raw := range items {
		tunnel, err := services.UnmarshalReverseTunnel(raw)
		if err != nil {
			return nil, trace.Wrap(err)
		}
		tunnels[i] = tunnel
	}
	return tunnels, nil
}

// DeleteReverseTunnel deletes reverse tunnel by domain name
func (c *Client) DeleteReverseTunnel(domainName string) error {
	// this is to avoid confusing error in case if domain empty for example
	// HTTP route will fail producing generic not found error
	// instead we catch the error here
	if strings.TrimSpace(domainName) == "" {
		return trace.BadParameter("empty domain name")
	}
	_, err := c.Delete(context.TODO(), c.Endpoint("reversetunnels", domainName))
	return trace.Wrap(err)
}

// UpsertTunnelConnection upserts tunnel connection
func (c *Client) UpsertTunnelConnection(conn types.TunnelConnection) error {
	data, err := services.MarshalTunnelConnection(conn)
	if err != nil {
		return trace.Wrap(err)
	}
	args := &upsertTunnelConnectionRawReq{
		TunnelConnection: data,
	}
	_, err = c.PostJSON(context.TODO(), c.Endpoint("tunnelconnections"), args)
	return trace.Wrap(err)
}

// GetTunnelConnections returns tunnel connections for a given cluster
func (c *Client) GetTunnelConnections(clusterName string, opts ...services.MarshalOption) ([]types.TunnelConnection, error) {
	if clusterName == "" {
		return nil, trace.BadParameter("missing cluster name parameter")
	}
	out, err := c.Get(context.TODO(), c.Endpoint("tunnelconnections", clusterName), url.Values{})
	if err != nil {
		return nil, trace.Wrap(err)
	}
	var items []json.RawMessage
	if err := json.Unmarshal(out.Bytes(), &items); err != nil {
		return nil, trace.Wrap(err)
	}
	conns := make([]types.TunnelConnection, len(items))
	for i, raw := range items {
		conn, err := services.UnmarshalTunnelConnection(raw)
		if err != nil {
			return nil, trace.Wrap(err)
		}
		conns[i] = conn
	}
	return conns, nil
}

// GetAllTunnelConnections returns all tunnel connections
func (c *Client) GetAllTunnelConnections(opts ...services.MarshalOption) ([]types.TunnelConnection, error) {
	out, err := c.Get(context.TODO(), c.Endpoint("tunnelconnections"), url.Values{})
	if err != nil {
		return nil, trace.Wrap(err)
	}
	var items []json.RawMessage
	if err := json.Unmarshal(out.Bytes(), &items); err != nil {
		return nil, trace.Wrap(err)
	}
	conns := make([]types.TunnelConnection, len(items))
	for i, raw := range items {
		conn, err := services.UnmarshalTunnelConnection(raw)
		if err != nil {
			return nil, trace.Wrap(err)
		}
		conns[i] = conn
	}
	return conns, nil
}

// DeleteTunnelConnection deletes tunnel connection by name
func (c *Client) DeleteTunnelConnection(clusterName string, connName string) error {
	if clusterName == "" {
		return trace.BadParameter("missing parameter cluster name")
	}
	if connName == "" {
		return trace.BadParameter("missing parameter connection name")
	}
	_, err := c.Delete(context.TODO(), c.Endpoint("tunnelconnections", clusterName, connName))
	return trace.Wrap(err)
}

// DeleteTunnelConnections deletes all tunnel connections for cluster
func (c *Client) DeleteTunnelConnections(clusterName string) error {
	if clusterName == "" {
		return trace.BadParameter("missing parameter cluster name")
	}
	_, err := c.Delete(context.TODO(), c.Endpoint("tunnelconnections", clusterName))
	return trace.Wrap(err)
}

// DeleteAllTokens not implemented: can only be called locally.
func (c *Client) DeleteAllTokens() error {
	return trace.NotImplemented(notImplementedMessage)
}

// DeleteAllTunnelConnections deletes all tunnel connections
func (c *Client) DeleteAllTunnelConnections() error {
	_, err := c.Delete(context.TODO(), c.Endpoint("tunnelconnections"))
	return trace.Wrap(err)
}

// AddUserLoginAttempt logs user login attempt
func (c *Client) AddUserLoginAttempt(user string, attempt services.LoginAttempt, ttl time.Duration) error {
	panic("not implemented")
}

// GetUserLoginAttempts returns user login attempts
func (c *Client) GetUserLoginAttempts(user string) ([]services.LoginAttempt, error) {
	panic("not implemented")
}

// GetRemoteClusters returns a list of remote clusters
func (c *Client) GetRemoteClusters(opts ...services.MarshalOption) ([]types.RemoteCluster, error) {
	out, err := c.Get(context.TODO(), c.Endpoint("remoteclusters"), url.Values{})
	if err != nil {
		return nil, trace.Wrap(err)
	}
	var items []json.RawMessage
	if err := json.Unmarshal(out.Bytes(), &items); err != nil {
		return nil, trace.Wrap(err)
	}
	conns := make([]types.RemoteCluster, len(items))
	for i, raw := range items {
		conn, err := services.UnmarshalRemoteCluster(raw)
		if err != nil {
			return nil, trace.Wrap(err)
		}
		conns[i] = conn
	}
	return conns, nil
}

// GetRemoteCluster returns a remote cluster by name
func (c *Client) GetRemoteCluster(clusterName string) (types.RemoteCluster, error) {
	if clusterName == "" {
		return nil, trace.BadParameter("missing cluster name")
	}
	out, err := c.Get(context.TODO(), c.Endpoint("remoteclusters", clusterName), url.Values{})
	if err != nil {
		return nil, trace.Wrap(err)
	}
	return services.UnmarshalRemoteCluster(out.Bytes())
}

// DeleteRemoteCluster deletes remote cluster by name
func (c *Client) DeleteRemoteCluster(clusterName string) error {
	if clusterName == "" {
		return trace.BadParameter("missing parameter cluster name")
	}
	_, err := c.Delete(context.TODO(), c.Endpoint("remoteclusters", clusterName))
	return trace.Wrap(err)
}

// DeleteAllRemoteClusters deletes all remote clusters
func (c *Client) DeleteAllRemoteClusters() error {
	_, err := c.Delete(context.TODO(), c.Endpoint("remoteclusters"))
	return trace.Wrap(err)
}

// CreateRemoteCluster creates remote cluster resource
func (c *Client) CreateRemoteCluster(rc types.RemoteCluster) error {
	data, err := services.MarshalRemoteCluster(rc)
	if err != nil {
		return trace.Wrap(err)
	}
	args := &createRemoteClusterRawReq{
		RemoteCluster: data,
	}
	_, err = c.PostJSON(context.TODO(), c.Endpoint("remoteclusters"), args)
	return trace.Wrap(err)
}

// UpsertAuthServer is used by auth servers to report their presence
// to other auth servers in form of hearbeat expiring after ttl period.
func (c *Client) UpsertAuthServer(s types.Server) error {
	data, err := services.MarshalServer(s)
	if err != nil {
		return trace.Wrap(err)
	}
	args := &upsertServerRawReq{
		Server: data,
	}
	_, err = c.PostJSON(context.TODO(), c.Endpoint("authservers"), args)
	return trace.Wrap(err)
}

// GetAuthServers returns the list of auth servers registered in the cluster.
func (c *Client) GetAuthServers() ([]types.Server, error) {
	out, err := c.Get(context.TODO(), c.Endpoint("authservers"), url.Values{})
	if err != nil {
		return nil, trace.Wrap(err)
	}
	var items []json.RawMessage
	if err := json.Unmarshal(out.Bytes(), &items); err != nil {
		return nil, trace.Wrap(err)
	}
	re := make([]types.Server, len(items))
	for i, raw := range items {
		server, err := services.UnmarshalServer(raw, types.KindAuthServer)
		if err != nil {
			return nil, trace.Wrap(err)
		}
		re[i] = server
	}
	return re, nil
}

// DeleteAllAuthServers not implemented: can only be called locally.
func (c *Client) DeleteAllAuthServers() error {
	return trace.NotImplemented(notImplementedMessage)
}

// DeleteAuthServer not implemented: can only be called locally.
func (c *Client) DeleteAuthServer(name string) error {
	return trace.NotImplemented(notImplementedMessage)
}

// UpsertProxy is used by proxies to report their presence
// to other auth servers in form of hearbeat expiring after ttl period.
func (c *Client) UpsertProxy(s types.Server) error {
	data, err := services.MarshalServer(s)
	if err != nil {
		return trace.Wrap(err)
	}
	args := &upsertServerRawReq{
		Server: data,
	}
	_, err = c.PostJSON(context.TODO(), c.Endpoint("proxies"), args)
	return trace.Wrap(err)
}

// GetProxies returns the list of auth servers registered in the cluster.
func (c *Client) GetProxies() ([]types.Server, error) {
	out, err := c.Get(context.TODO(), c.Endpoint("proxies"), url.Values{})
	if err != nil {
		return nil, trace.Wrap(err)
	}
	var items []json.RawMessage
	if err := json.Unmarshal(out.Bytes(), &items); err != nil {
		return nil, trace.Wrap(err)
	}
	re := make([]types.Server, len(items))
	for i, raw := range items {
		server, err := services.UnmarshalServer(raw, types.KindProxy)
		if err != nil {
			return nil, trace.Wrap(err)
		}
		re[i] = server
	}
	return re, nil
}

// DeleteAllProxies deletes all proxies
func (c *Client) DeleteAllProxies() error {
	_, err := c.Delete(context.TODO(), c.Endpoint("proxies"))
	if err != nil {
		return trace.Wrap(err)
	}
	return nil
}

// DeleteProxy deletes proxy by name
func (c *Client) DeleteProxy(name string) error {
	if name == "" {
		return trace.BadParameter("missing parameter name")
	}
	_, err := c.Delete(context.TODO(), c.Endpoint("proxies", name))
	if err != nil {
		return trace.Wrap(err)
	}
	return nil
}

// UpsertPassword updates web access password for the user
func (c *Client) UpsertPassword(user string, password []byte) error {
	_, err := c.PostJSON(
		context.TODO(),
		c.Endpoint("users", user, "web", "password"),
		upsertPasswordReq{
			Password: string(password),
		})
	if err != nil {
		return trace.Wrap(err)
	}

	return nil
}

// UpsertUser user updates user entry.
func (c *Client) UpsertUser(user types.User) error {
	data, err := services.MarshalUser(user)
	if err != nil {
		return trace.Wrap(err)
	}
	_, err = c.PostJSON(context.TODO(), c.Endpoint("users"), &upsertUserRawReq{User: data})
	return trace.Wrap(err)
}

// CompareAndSwapUser not implemented: can only be called locally
func (c *Client) CompareAndSwapUser(ctx context.Context, new, expected types.User) error {
	return trace.NotImplemented(notImplementedMessage)
}

// ChangePassword updates users password based on the old password.
func (c *Client) ChangePassword(req services.ChangePasswordReq) error {
	_, err := c.PutJSON(context.TODO(), c.Endpoint("users", req.User, "web", "password"), req)
	return trace.Wrap(err)
}

// CheckPassword checks if the suplied web access password is valid.
func (c *Client) CheckPassword(user string, password []byte, otpToken string) error {
	_, err := c.PostJSON(
		context.TODO(),
		c.Endpoint("users", user, "web", "password", "check"),
		checkPasswordReq{
			Password: string(password),
			OTPToken: otpToken,
		})
	return trace.Wrap(err)
}

// ExtendWebSession creates a new web session for a user based on another
// valid web session
func (c *Client) ExtendWebSession(ctx context.Context, req WebSessionReq) (types.WebSession, error) {
	out, err := c.PostJSON(ctx, c.Endpoint("users", req.User, "web", "sessions"), req)
	if err != nil {
		return nil, trace.Wrap(err)
	}
	return services.UnmarshalWebSession(out.Bytes())
}

// CreateWebSession creates a new web session for a user
func (c *Client) CreateWebSession(user string) (types.WebSession, error) {
	out, err := c.PostJSON(
		context.TODO(),
		c.Endpoint("users", user, "web", "sessions"),
		WebSessionReq{User: user},
	)
	if err != nil {
		return nil, trace.Wrap(err)
	}
	return services.UnmarshalWebSession(out.Bytes())
}

// AuthenticateWebUser authenticates web user, creates and  returns web session
// in case if authentication is successful
func (c *Client) AuthenticateWebUser(req AuthenticateUserRequest) (types.WebSession, error) {
	out, err := c.PostJSON(
		context.TODO(),
		c.Endpoint("users", req.Username, "web", "authenticate"),
		req,
	)
	if err != nil {
		return nil, trace.Wrap(err)
	}
	return services.UnmarshalWebSession(out.Bytes())
}

// AuthenticateSSHUser authenticates SSH console user, creates and  returns a pair of signed TLS and SSH
// short lived certificates as a result
func (c *Client) AuthenticateSSHUser(req AuthenticateSSHRequest) (*SSHLoginResponse, error) {
	out, err := c.PostJSON(
		context.TODO(),
		c.Endpoint("users", req.Username, "ssh", "authenticate"),
		req,
	)
	if err != nil {
		return nil, trace.Wrap(err)
	}
	var re SSHLoginResponse
	if err := json.Unmarshal(out.Bytes(), &re); err != nil {
		return nil, trace.Wrap(err)
	}
	return &re, nil
}

// GetWebSessionInfo checks if a web sesion is valid, returns session id in case if
// it is valid, or error otherwise.
func (c *Client) GetWebSessionInfo(ctx context.Context, user, sessionID string) (types.WebSession, error) {
	out, err := c.Get(
		ctx,
		c.Endpoint("users", user, "web", "sessions", sessionID), url.Values{})
	if err != nil {
		return nil, trace.Wrap(err)
	}
	return services.UnmarshalWebSession(out.Bytes())
}

// DeleteWebSession deletes the web session specified with sid for the given user
func (c *Client) DeleteWebSession(user string, sid string) error {
	_, err := c.Delete(context.TODO(), c.Endpoint("users", user, "web", "sessions", sid))
	return trace.Wrap(err)
}

// GenerateHostCert takes the public key in the Open SSH ``authorized_keys``
// plain text format, signs it using Host Certificate Authority private key and returns the
// resulting certificate.
func (c *Client) GenerateHostCert(
	key []byte, hostID, nodeName string, principals []string, clusterName string, role types.SystemRole, ttl time.Duration,
) ([]byte, error) {
	out, err := c.PostJSON(context.TODO(), c.Endpoint("ca", "host", "certs"),
		generateHostCertReq{
			Key:         key,
			HostID:      hostID,
			NodeName:    nodeName,
			Principals:  principals,
			ClusterName: clusterName,
			Roles:       types.SystemRoles{role},
			TTL:         ttl,
		})
	if err != nil {
		return nil, trace.Wrap(err)
	}

	var cert string
	if err := json.Unmarshal(out.Bytes(), &cert); err != nil {
		return nil, err
	}

	return []byte(cert), nil
}

// ValidateOIDCAuthCallback validates OIDC auth callback returned from redirect
func (c *Client) ValidateOIDCAuthCallback(ctx context.Context, q url.Values) (*OIDCAuthResponse, error) {
	out, err := c.PostJSON(ctx, c.Endpoint("oidc", "requests", "validate"), validateOIDCAuthCallbackReq{
		Query: q,
	})
	if err != nil {
		return nil, trace.Wrap(err)
	}
	var rawResponse *oidcAuthRawResponse
	if err := json.Unmarshal(out.Bytes(), &rawResponse); err != nil {
		return nil, trace.Wrap(err)
	}
	response := OIDCAuthResponse{
		Username: rawResponse.Username,
		Identity: rawResponse.Identity,
		Cert:     rawResponse.Cert,
		Req:      rawResponse.Req,
		TLSCert:  rawResponse.TLSCert,
	}
	if len(rawResponse.Session) != 0 {
		session, err := services.UnmarshalWebSession(rawResponse.Session)
		if err != nil {
			return nil, trace.Wrap(err)
		}
		response.Session = session
	}
	response.HostSigners = make([]types.CertAuthority, len(rawResponse.HostSigners))
	for i, raw := range rawResponse.HostSigners {
		ca, err := services.UnmarshalCertAuthority(raw)
		if err != nil {
			return nil, trace.Wrap(err)
		}
		response.HostSigners[i] = ca
	}
	return &response, nil
}

// ValidateSAMLResponse validates response returned by SAML identity provider
func (c *Client) ValidateSAMLResponse(ctx context.Context, re string) (*SAMLAuthResponse, error) {
	out, err := c.PostJSON(ctx, c.Endpoint("saml", "requests", "validate"), validateSAMLResponseReq{
		Response: re,
	})
	if err != nil {
		return nil, trace.Wrap(err)
	}
	var rawResponse *samlAuthRawResponse
	if err := json.Unmarshal(out.Bytes(), &rawResponse); err != nil {
		return nil, trace.Wrap(err)
	}
	response := SAMLAuthResponse{
		Username: rawResponse.Username,
		Identity: rawResponse.Identity,
		Cert:     rawResponse.Cert,
		Req:      rawResponse.Req,
		TLSCert:  rawResponse.TLSCert,
	}
	if len(rawResponse.Session) != 0 {
		session, err := services.UnmarshalWebSession(rawResponse.Session)
		if err != nil {
			return nil, trace.Wrap(err)
		}
		response.Session = session
	}
	response.HostSigners = make([]types.CertAuthority, len(rawResponse.HostSigners))
	for i, raw := range rawResponse.HostSigners {
		ca, err := services.UnmarshalCertAuthority(raw)
		if err != nil {
			return nil, trace.Wrap(err)
		}
		response.HostSigners[i] = ca
	}
	return &response, nil
}

// ValidateGithubAuthCallback validates Github auth callback returned from redirect
func (c *Client) ValidateGithubAuthCallback(ctx context.Context, q url.Values) (*GithubAuthResponse, error) {
	out, err := c.PostJSON(ctx, c.Endpoint("github", "requests", "validate"),
		validateGithubAuthCallbackReq{Query: q})
	if err != nil {
		return nil, trace.Wrap(err)
	}
	var rawResponse githubAuthRawResponse
	if err := json.Unmarshal(out.Bytes(), &rawResponse); err != nil {
		return nil, trace.Wrap(err)
	}
	response := GithubAuthResponse{
		Username: rawResponse.Username,
		Identity: rawResponse.Identity,
		Cert:     rawResponse.Cert,
		Req:      rawResponse.Req,
		TLSCert:  rawResponse.TLSCert,
	}
	if len(rawResponse.Session) != 0 {
		session, err := services.UnmarshalWebSession(
			rawResponse.Session)
		if err != nil {
			return nil, trace.Wrap(err)
		}
		response.Session = session
	}
	response.HostSigners = make([]types.CertAuthority, len(rawResponse.HostSigners))
	for i, raw := range rawResponse.HostSigners {
		ca, err := services.UnmarshalCertAuthority(raw)
		if err != nil {
			return nil, trace.Wrap(err)
		}
		response.HostSigners[i] = ca
	}
	return &response, nil
}

// GetSessionChunk allows clients to receive a byte array (chunk) from a recorded
// session stream, starting from 'offset', up to 'max' in length. The upper bound
// of 'max' is set to events.MaxChunkBytes
func (c *Client) GetSessionChunk(namespace string, sid session.ID, offsetBytes, maxBytes int) ([]byte, error) {
	if namespace == "" {
		return nil, trace.BadParameter(MissingNamespaceError)
	}
	response, err := c.Get(context.TODO(), c.Endpoint("namespaces", namespace, "sessions", string(sid), "stream"), url.Values{
		"offset": []string{strconv.Itoa(offsetBytes)},
		"bytes":  []string{strconv.Itoa(maxBytes)},
	})
	if err != nil {
		log.Error(err)
		return nil, trace.Wrap(err)
	}
	return response.Bytes(), nil
}

// Returns events that happen during a session sorted by time
// (oldest first).
//
// afterN allows to filter by "newer than N" value where N is the cursor ID
// of previously returned bunch (good for polling for latest)
//
// This function is usually used in conjunction with GetSessionReader to
// replay recorded session streams.
func (c *Client) GetSessionEvents(namespace string, sid session.ID, afterN int, includePrintEvents bool) (retval []events.EventFields, err error) {
	if namespace == "" {
		return nil, trace.BadParameter(MissingNamespaceError)
	}
	query := make(url.Values)
	if afterN > 0 {
		query.Set("after", strconv.Itoa(afterN))
	}
	if includePrintEvents {
		query.Set("print", fmt.Sprintf("%v", includePrintEvents))
	}
	response, err := c.Get(context.TODO(), c.Endpoint("namespaces", namespace, "sessions", string(sid), "events"), query)
	if err != nil {
		return nil, trace.Wrap(err)
	}
	retval = make([]events.EventFields, 0)
	if err := json.Unmarshal(response.Bytes(), &retval); err != nil {
		return nil, trace.Wrap(err)
	}
	return retval, nil
}

// StreamSessionEvents streams all events from a given session recording. An error is returned on the first
// channel if one is encountered. Otherwise the event channel is closed when the stream ends.
// The event channel is not closed on error to prevent race conditions in downstream select statements.
func (c *Client) StreamSessionEvents(ctx context.Context, sessionID session.ID, startIndex int64) (chan apievents.AuditEvent, chan error) {
	return c.APIClient.StreamSessionEvents(ctx, string(sessionID), startIndex)
}

// SearchEvents allows searching for audit events with pagination support.
func (c *Client) SearchEvents(fromUTC, toUTC time.Time, namespace string, eventTypes []string, limit int, order types.EventOrder, startKey string) ([]apievents.AuditEvent, string, error) {
	events, lastKey, err := c.APIClient.SearchEvents(context.TODO(), fromUTC, toUTC, namespace, eventTypes, limit, order, startKey)
	if err != nil {
		return nil, "", trace.Wrap(err)
	}

	return events, lastKey, nil
}

// SearchSessionEvents returns session related events to find completed sessions.
func (c *Client) SearchSessionEvents(fromUTC, toUTC time.Time, limit int, order types.EventOrder, startKey string, cond *types.WhereExpr) ([]apievents.AuditEvent, string, error) {
	events, lastKey, err := c.APIClient.SearchSessionEvents(context.TODO(), fromUTC, toUTC, limit, order, startKey)
	if err != nil {
		return nil, "", trace.Wrap(err)
	}

	return events, lastKey, nil
}

// GetNamespaces returns a list of namespaces
func (c *Client) GetNamespaces() ([]types.Namespace, error) {
	out, err := c.Get(context.TODO(), c.Endpoint("namespaces"), url.Values{})
	if err != nil {
		return nil, trace.Wrap(err)
	}
	var re []types.Namespace
	if err := utils.FastUnmarshal(out.Bytes(), &re); err != nil {
		return nil, trace.Wrap(err)
	}
	return re, nil
}

// GetNamespace returns namespace by name
func (c *Client) GetNamespace(name string) (*types.Namespace, error) {
	if name == "" {
		return nil, trace.BadParameter("missing namespace name")
	}
	out, err := c.Get(context.TODO(), c.Endpoint("namespaces", name), url.Values{})
	if err != nil {
		return nil, trace.Wrap(err)
	}
	return services.UnmarshalNamespace(out.Bytes())
}

// UpsertNamespace upserts namespace
func (c *Client) UpsertNamespace(ns types.Namespace) error {
	_, err := c.PostJSON(context.TODO(), c.Endpoint("namespaces"), upsertNamespaceReq{Namespace: ns})
	return trace.Wrap(err)
}

// DeleteNamespace deletes namespace by name
func (c *Client) DeleteNamespace(name string) error {
	_, err := c.Delete(context.TODO(), c.Endpoint("namespaces", name))
	return trace.Wrap(err)
}

// CreateRole not implemented: can only be called locally.
func (c *Client) CreateRole(role types.Role) error {
	return trace.NotImplemented(notImplementedMessage)
}

// GetClusterName returns a cluster name
func (c *Client) GetClusterName(opts ...services.MarshalOption) (types.ClusterName, error) {
	out, err := c.Get(context.TODO(), c.Endpoint("configuration", "name"), url.Values{})
	if err != nil {
		return nil, trace.Wrap(err)
	}

	cn, err := services.UnmarshalClusterName(out.Bytes())
	if err != nil {
		return nil, trace.Wrap(err)
	}

	return cn, err
}

// SetClusterName sets cluster name once, will
// return Already Exists error if the name is already set
func (c *Client) SetClusterName(cn types.ClusterName) error {
	data, err := services.MarshalClusterName(cn)
	if err != nil {
		return trace.Wrap(err)
	}

	_, err = c.PostJSON(context.TODO(), c.Endpoint("configuration", "name"), &setClusterNameReq{ClusterName: data})
	if err != nil {
		return trace.Wrap(err)
	}

	return nil
}

// UpsertClusterName not implemented: can only be called locally.
func (c *Client) UpsertClusterName(cn types.ClusterName) error {
	return trace.NotImplemented(notImplementedMessage)
}

// DeleteStaticTokens deletes static tokens
func (c *Client) DeleteStaticTokens() error {
	_, err := c.Delete(context.TODO(), c.Endpoint("configuration", "static_tokens"))
	return trace.Wrap(err)
}

// GetStaticTokens returns a list of static register tokens
func (c *Client) GetStaticTokens() (types.StaticTokens, error) {
	out, err := c.Get(context.TODO(), c.Endpoint("configuration", "static_tokens"), url.Values{})
	if err != nil {
		return nil, trace.Wrap(err)
	}

	st, err := services.UnmarshalStaticTokens(out.Bytes())
	if err != nil {
		return nil, trace.Wrap(err)
	}

	return st, err
}

// SetStaticTokens sets a list of static register tokens
func (c *Client) SetStaticTokens(st types.StaticTokens) error {
	data, err := services.MarshalStaticTokens(st)
	if err != nil {
		return trace.Wrap(err)
	}

	_, err = c.PostJSON(context.TODO(), c.Endpoint("configuration", "static_tokens"), &setStaticTokensReq{StaticTokens: data})
	if err != nil {
		return trace.Wrap(err)
	}

	return nil
}

// DeleteClusterName not implemented: can only be called locally.
func (c *Client) DeleteClusterName() error {
	return trace.NotImplemented(notImplementedMessage)
}

// DeleteAllCertAuthorities not implemented: can only be called locally.
func (c *Client) DeleteAllCertAuthorities(caType types.CertAuthType) error {
	return trace.NotImplemented(notImplementedMessage)
}

// DeleteAllReverseTunnels not implemented: can only be called locally.
func (c *Client) DeleteAllReverseTunnels() error {
	return trace.NotImplemented(notImplementedMessage)
}

// DeleteAllCertNamespaces not implemented: can only be called locally.
func (c *Client) DeleteAllNamespaces() error {
	return trace.NotImplemented(notImplementedMessage)
}

// DeleteAllRoles not implemented: can only be called locally.
func (c *Client) DeleteAllRoles() error {
	return trace.NotImplemented(notImplementedMessage)
}

// ListWindowsDesktops not implemented: can only be called locally.
func (c *Client) ListWindowsDesktops(ctx context.Context, req types.ListWindowsDesktopsRequest) (*types.ListWindowsDesktopsResponse, error) {
	return nil, trace.NotImplemented(notImplementedMessage)
}

// DeleteAllUsers not implemented: can only be called locally.
func (c *Client) DeleteAllUsers() error {
	return trace.NotImplemented(notImplementedMessage)
}

func (c *Client) ValidateTrustedCluster(ctx context.Context, validateRequest *ValidateTrustedClusterRequest) (*ValidateTrustedClusterResponse, error) {
	validateRequestRaw, err := validateRequest.ToRaw()
	if err != nil {
		return nil, trace.Wrap(err)
	}

	out, err := c.PostJSON(ctx, c.Endpoint("trustedclusters", "validate"), validateRequestRaw)
	if err != nil {
		return nil, trace.Wrap(err)
	}

	var validateResponseRaw ValidateTrustedClusterResponseRaw
	err = json.Unmarshal(out.Bytes(), &validateResponseRaw)
	if err != nil {
		return nil, trace.Wrap(err)
	}

	validateResponse, err := validateResponseRaw.ToNative()
	if err != nil {
		return nil, trace.Wrap(err)
	}

	return validateResponse, nil
}

// CreateResetPasswordToken creates reset password token
func (c *Client) CreateResetPasswordToken(ctx context.Context, req CreateUserTokenRequest) (types.UserToken, error) {
	return c.APIClient.CreateResetPasswordToken(ctx, &proto.CreateResetPasswordTokenRequest{
		Name: req.Name,
		TTL:  proto.Duration(req.TTL),
		Type: req.Type,
	})
}

// CreateBot creates a bot and associated resources.
func (c *Client) CreateBot(ctx context.Context, req *proto.CreateBotRequest) (*proto.CreateBotResponse, error) {
	return c.APIClient.CreateBot(ctx, req)
}

// DeleteBot deletes a certificate renewal bot and associated resources.
func (c *Client) DeleteBot(ctx context.Context, botName string) error {
	return c.APIClient.DeleteBot(ctx, botName)
}

// GetBotUsers fetches all bot users.
func (c *Client) GetBotUsers(ctx context.Context) ([]types.User, error) {
	return c.APIClient.GetBotUsers(ctx)
}

// GetAppServers gets all application servers.
func (c *Client) GetAppServers(ctx context.Context, namespace string, opts ...services.MarshalOption) ([]types.Server, error) {
	return c.APIClient.GetAppServers(ctx, namespace)
}

// GetDatabaseServers returns all registered database proxy servers.
func (c *Client) GetDatabaseServers(ctx context.Context, namespace string, opts ...services.MarshalOption) ([]types.DatabaseServer, error) {
	return c.APIClient.GetDatabaseServers(ctx, namespace)
}

// UpsertAppSession not implemented: can only be called locally.
func (c *Client) UpsertAppSession(ctx context.Context, session types.WebSession) error {
	return trace.NotImplemented(notImplementedMessage)
}

// UpsertSnowflakeSession not implemented: can only be called locally.
func (c *Client) UpsertSnowflakeSession(_ context.Context, _ types.WebSession) error {
	return trace.NotImplemented(notImplementedMessage)
}

// ResumeAuditStream resumes existing audit stream.
// This is a wrapper on the grpc endpoint and is deprecated.
// DELETE IN 7.0.0
func (c *Client) ResumeAuditStream(ctx context.Context, sid session.ID, uploadID string) (apievents.Stream, error) {
	return c.APIClient.ResumeAuditStream(ctx, string(sid), uploadID)
}

// CreateAuditStream creates new audit stream.
// This is a wrapper on the grpc endpoint and is deprecated.
// DELETE IN 7.0.0
func (c *Client) CreateAuditStream(ctx context.Context, sid session.ID) (apievents.Stream, error) {
	return c.APIClient.CreateAuditStream(ctx, string(sid))
}

// GetClusterAuditConfig gets cluster audit configuration.
func (c *Client) GetClusterAuditConfig(ctx context.Context, opts ...services.MarshalOption) (types.ClusterAuditConfig, error) {
	return c.APIClient.GetClusterAuditConfig(ctx)
}

// GetClusterNetworkingConfig gets cluster networking configuration.
func (c *Client) GetClusterNetworkingConfig(ctx context.Context, opts ...services.MarshalOption) (types.ClusterNetworkingConfig, error) {
	return c.APIClient.GetClusterNetworkingConfig(ctx)
}

// GetSessionRecordingConfig gets session recording configuration.
func (c *Client) GetSessionRecordingConfig(ctx context.Context, opts ...services.MarshalOption) (types.SessionRecordingConfig, error) {
	return c.APIClient.GetSessionRecordingConfig(ctx)
}

// GenerateCertAuthorityCRL generates an empty CRL for a CA.
func (c *Client) GenerateCertAuthorityCRL(ctx context.Context, caType types.CertAuthType) ([]byte, error) {
	resp, err := c.APIClient.GenerateCertAuthorityCRL(ctx, &proto.CertAuthorityRequest{Type: caType})
	if err != nil {
		return nil, trace.Wrap(err)
	}
	return resp.CRL, nil
}

// DeleteClusterNetworkingConfig not implemented: can only be called locally.
func (c *Client) DeleteClusterNetworkingConfig(ctx context.Context) error {
	return trace.NotImplemented(notImplementedMessage)
}

// DeleteSessionRecordingConfig not implemented: can only be called locally.
func (c *Client) DeleteSessionRecordingConfig(ctx context.Context) error {
	return trace.NotImplemented(notImplementedMessage)
}

// DeleteAuthPreference not implemented: can only be called locally.
func (c *Client) DeleteAuthPreference(context.Context) error {
	return trace.NotImplemented(notImplementedMessage)
}

// SetClusterAuditConfig not implemented: can only be called locally.
func (c *Client) SetClusterAuditConfig(ctx context.Context, auditConfig types.ClusterAuditConfig) error {
	return trace.NotImplemented(notImplementedMessage)
}

// DeleteClusterAuditConfig not implemented: can only be called locally.
func (c *Client) DeleteClusterAuditConfig(ctx context.Context) error {
	return trace.NotImplemented(notImplementedMessage)
}

// DeleteAllLocks not implemented: can only be called locally.
func (c *Client) DeleteAllLocks(context.Context) error {
	return trace.NotImplemented(notImplementedMessage)
}

func (c *Client) UpdatePresence(ctx context.Context, sessionID, user string) error {
	return trace.NotImplemented(notImplementedMessage)
}

// WebService implements features used by Web UI clients
type WebService interface {
	// GetWebSessionInfo checks if a web session is valid, returns session id in case if
	// it is valid, or error otherwise.
	GetWebSessionInfo(ctx context.Context, user, sessionID string) (types.WebSession, error)
	// ExtendWebSession creates a new web session for a user based on another
	// valid web session
	ExtendWebSession(ctx context.Context, req WebSessionReq) (types.WebSession, error)
	// CreateWebSession creates a new web session for a user
	CreateWebSession(user string) (types.WebSession, error)

	// AppSession defines application session features.
	services.AppSession
	// SnowflakeSession defines Snowflake session features.
	services.SnowflakeSession
}

// IdentityService manages identities and users
type IdentityService interface {
	// UpsertPassword updates web access password for the user
	UpsertPassword(user string, password []byte) error
	// UpsertOIDCConnector updates or creates OIDC connector
	UpsertOIDCConnector(ctx context.Context, connector types.OIDCConnector) error
	// GetOIDCConnector returns OIDC connector information by id
	GetOIDCConnector(ctx context.Context, id string, withSecrets bool) (types.OIDCConnector, error)
	// GetOIDCConnectors gets OIDC connectors list
	GetOIDCConnectors(ctx context.Context, withSecrets bool) ([]types.OIDCConnector, error)
	// DeleteOIDCConnector deletes OIDC connector by ID
	DeleteOIDCConnector(ctx context.Context, connectorID string) error
	// CreateOIDCAuthRequest creates OIDCAuthRequest
	CreateOIDCAuthRequest(ctx context.Context, req types.OIDCAuthRequest) (*types.OIDCAuthRequest, error)
	// GetOIDCAuthRequest returns OIDC auth request if found
	GetOIDCAuthRequest(ctx context.Context, id string) (*types.OIDCAuthRequest, error)
	// ValidateOIDCAuthCallback validates OIDC auth callback returned from redirect
	ValidateOIDCAuthCallback(ctx context.Context, q url.Values) (*OIDCAuthResponse, error)

	// UpsertSAMLConnector updates or creates SAML connector
	UpsertSAMLConnector(ctx context.Context, connector types.SAMLConnector) error
	// GetSAMLConnector returns SAML connector information by id
	GetSAMLConnector(ctx context.Context, id string, withSecrets bool) (types.SAMLConnector, error)
	// GetSAMLConnectors gets SAML connectors list
	GetSAMLConnectors(ctx context.Context, withSecrets bool) ([]types.SAMLConnector, error)
	// DeleteSAMLConnector deletes SAML connector by ID
	DeleteSAMLConnector(ctx context.Context, connectorID string) error
	// CreateSAMLAuthRequest creates SAML AuthnRequest
	CreateSAMLAuthRequest(ctx context.Context, req types.SAMLAuthRequest) (*types.SAMLAuthRequest, error)
	// ValidateSAMLResponse validates SAML auth response
	ValidateSAMLResponse(ctx context.Context, re string) (*SAMLAuthResponse, error)
	// GetSAMLAuthRequest returns SAML auth request if found
	GetSAMLAuthRequest(ctx context.Context, authRequestID string) (*types.SAMLAuthRequest, error)

	// UpsertGithubConnector creates or updates a Github connector
	UpsertGithubConnector(ctx context.Context, connector types.GithubConnector) error
	// GetGithubConnectors returns all configured Github connectors
	GetGithubConnectors(ctx context.Context, withSecrets bool) ([]types.GithubConnector, error)
	// GetGithubConnector returns the specified Github connector
	GetGithubConnector(ctx context.Context, id string, withSecrets bool) (types.GithubConnector, error)
	// DeleteGithubConnector deletes the specified Github connector
	DeleteGithubConnector(ctx context.Context, id string) error
	// CreateGithubAuthRequest creates a new request for Github OAuth2 flow
	CreateGithubAuthRequest(ctx context.Context, req types.GithubAuthRequest) (*types.GithubAuthRequest, error)
	// GetGithubAuthRequest returns Github auth request if found
	GetGithubAuthRequest(ctx context.Context, id string) (*types.GithubAuthRequest, error)
	// ValidateGithubAuthCallback validates Github auth callback
	ValidateGithubAuthCallback(ctx context.Context, q url.Values) (*GithubAuthResponse, error)

	// GetSSODiagnosticInfo returns SSO diagnostic info records.
	GetSSODiagnosticInfo(ctx context.Context, authKind string, authRequestID string) (*types.SSODiagnosticInfo, error)

	// GetUser returns user by name
	GetUser(name string, withSecrets bool) (types.User, error)

	// GetCurrentUser returns current user as seen by the server.
	// Useful especially in the context of remote clusters which perform role and trait mapping.
	GetCurrentUser(ctx context.Context) (types.User, error)

	// CreateUser inserts a new entry in a backend.
	CreateUser(ctx context.Context, user types.User) error

	// UpdateUser updates an existing user in a backend.
	UpdateUser(ctx context.Context, user types.User) error

	// UpsertUser user updates or inserts user entry
	UpsertUser(user types.User) error

	// CompareAndSwapUser updates an existing user in a backend, but fails if
	// the user in the backend does not match the expected value.
	CompareAndSwapUser(ctx context.Context, new, expected types.User) error

	// DeleteUser deletes an existng user in a backend by username.
	DeleteUser(ctx context.Context, user string) error

	// GetUsers returns a list of usernames registered in the system
	GetUsers(withSecrets bool) ([]types.User, error)

	// ChangePassword changes user password
	ChangePassword(req services.ChangePasswordReq) error

	// CheckPassword checks if the suplied web access password is valid.
	CheckPassword(user string, password []byte, otpToken string) error

	// GenerateToken creates a special provisioning token for a new SSH server
	// that is valid for ttl period seconds.
	//
	// This token is used by SSH server to authenticate with Auth server
	// and get signed certificate and private key from the auth server.
	//
	// If token is not supplied, it will be auto generated and returned.
	// If TTL is not supplied, token will be valid until removed.
	GenerateToken(ctx context.Context, req *proto.GenerateTokenRequest) (string, error)

	// GenerateHostCert takes the public key in the Open SSH ``authorized_keys``
	// plain text format, signs it using Host Certificate Authority private key and returns the
	// resulting certificate.
	GenerateHostCert(key []byte, hostID, nodeName string, principals []string, clusterName string, role types.SystemRole, ttl time.Duration) ([]byte, error)

	// GenerateUserCerts takes the public key in the OpenSSH `authorized_keys` plain
	// text format, signs it using User Certificate Authority signing key and
	// returns the resulting certificates.
	GenerateUserCerts(ctx context.Context, req proto.UserCertsRequest) (*proto.Certs, error)

	// GenerateUserSingleUseCerts is like GenerateUserCerts but issues a
	// certificate for a single session
	// (https://github.com/gravitational/teleport/blob/3a1cf9111c2698aede2056513337f32bfc16f1f1/rfd/0014-session-2FA.md#sessions).
	GenerateUserSingleUseCerts(ctx context.Context) (proto.AuthService_GenerateUserSingleUseCertsClient, error)

	// IsMFARequired is a request to check whether MFA is required to
	// access the Target.
	IsMFARequired(ctx context.Context, req *proto.IsMFARequiredRequest) (*proto.IsMFARequiredResponse, error)

	// DeleteAllUsers deletes all users
	DeleteAllUsers() error

	// CreateResetPasswordToken creates a new user reset token
	CreateResetPasswordToken(ctx context.Context, req CreateUserTokenRequest) (types.UserToken, error)

	// CreateBot creates a new certificate renewal bot and associated resources.
	CreateBot(ctx context.Context, req *proto.CreateBotRequest) (*proto.CreateBotResponse, error)
	// DeleteBot removes a certificate renewal bot and associated resources.
	DeleteBot(ctx context.Context, botName string) error
	// GetBotUsers gets all bot users.
	GetBotUsers(ctx context.Context) ([]types.User, error)

	// ChangeUserAuthentication allows a user with a reset or invite token to change their password and if enabled also adds a new mfa device.
	// Upon success, creates new web session and creates new set of recovery codes (if user meets requirements).
	ChangeUserAuthentication(ctx context.Context, req *proto.ChangeUserAuthenticationRequest) (*proto.ChangeUserAuthenticationResponse, error)

	// GetResetPasswordToken returns a reset password token.
	GetResetPasswordToken(ctx context.Context, username string) (types.UserToken, error)

	// GetMFADevices fetches all MFA devices registered for the calling user.
	GetMFADevices(ctx context.Context, in *proto.GetMFADevicesRequest) (*proto.GetMFADevicesResponse, error)
	// AddMFADevice adds a new MFA device for the calling user.
	AddMFADevice(ctx context.Context) (proto.AuthService_AddMFADeviceClient, error)
	// DeleteMFADevice deletes a MFA device for the calling user.
	DeleteMFADevice(ctx context.Context) (proto.AuthService_DeleteMFADeviceClient, error)
	// AddMFADeviceSync adds a new MFA device (nonstream).
	AddMFADeviceSync(ctx context.Context, req *proto.AddMFADeviceSyncRequest) (*proto.AddMFADeviceSyncResponse, error)
	// DeleteMFADeviceSync deletes a users MFA device (nonstream).
	DeleteMFADeviceSync(ctx context.Context, req *proto.DeleteMFADeviceSyncRequest) error
	// CreateAuthenticateChallenge creates and returns MFA challenges for a users registered MFA devices.
	CreateAuthenticateChallenge(ctx context.Context, req *proto.CreateAuthenticateChallengeRequest) (*proto.MFAAuthenticateChallenge, error)
	// CreateRegisterChallenge creates and returns MFA register challenge for a new MFA device.
	CreateRegisterChallenge(ctx context.Context, req *proto.CreateRegisterChallengeRequest) (*proto.MFARegisterChallenge, error)

	// MaintainSessionPresence establishes a channel used to continuously verify the presence for a session.
	MaintainSessionPresence(ctx context.Context) (proto.AuthService_MaintainSessionPresenceClient, error)

	// StartAccountRecovery creates a recovery start token for a user who successfully verified their username and their recovery code.
	// This token is used as part of a URL that will be emailed to the user (not done in this request).
	// Represents step 1 of the account recovery process.
	StartAccountRecovery(ctx context.Context, req *proto.StartAccountRecoveryRequest) (types.UserToken, error)
	// VerifyAccountRecovery creates a recovery approved token after successful verification of users password or second factor
	// (authn depending on what user needed to recover). This token will allow users to perform protected actions while not logged in.
	// Represents step 2 of the account recovery process after RPC StartAccountRecovery.
	VerifyAccountRecovery(ctx context.Context, req *proto.VerifyAccountRecoveryRequest) (types.UserToken, error)
	// CompleteAccountRecovery sets a new password or adds a new mfa device,
	// allowing user to regain access to their account using the new credentials.
	// Represents the last step in the account recovery process after RPC's StartAccountRecovery and VerifyAccountRecovery.
	CompleteAccountRecovery(ctx context.Context, req *proto.CompleteAccountRecoveryRequest) error

	// CreateAccountRecoveryCodes creates new set of recovery codes for a user, replacing and invalidating any previously owned codes.
	CreateAccountRecoveryCodes(ctx context.Context, req *proto.CreateAccountRecoveryCodesRequest) (*proto.RecoveryCodes, error)
	// GetAccountRecoveryToken returns a user token resource after verifying the token in
	// request is not expired and is of the correct recovery type.
	GetAccountRecoveryToken(ctx context.Context, req *proto.GetAccountRecoveryTokenRequest) (types.UserToken, error)
	// GetAccountRecoveryCodes returns the user in context their recovery codes resource without any secrets.
	GetAccountRecoveryCodes(ctx context.Context, req *proto.GetAccountRecoveryCodesRequest) (*proto.RecoveryCodes, error)

	// CreatePrivilegeToken creates a privilege token for the logged in user who has successfully re-authenticated with their second factor.
	// A privilege token allows users to perform privileged action eg: add/delete their MFA device.
	CreatePrivilegeToken(ctx context.Context, req *proto.CreatePrivilegeTokenRequest) (*types.UserTokenV3, error)
}

// ProvisioningService is a service in control
// of adding new nodes, auth servers and proxies to the cluster
type ProvisioningService interface {
	// GetTokens returns a list of active invitation tokens for nodes and users
	GetTokens(ctx context.Context) (tokens []types.ProvisionToken, err error)

	// GetToken returns provisioning token
	GetToken(ctx context.Context, token string) (types.ProvisionToken, error)

	// DeleteToken deletes a given provisioning token on the auth server (CA). It
	// could be a reset password token or a machine token
	DeleteToken(ctx context.Context, token string) error

	// DeleteAllTokens deletes all provisioning tokens
	DeleteAllTokens() error

	// UpsertToken adds provisioning tokens for the auth server
	UpsertToken(ctx context.Context, token types.ProvisionToken) error

	// RegisterUsingToken calls the auth service API to register a new node via registration token
	// which has been previously issued via GenerateToken
	RegisterUsingToken(ctx context.Context, req *types.RegisterUsingTokenRequest) (*proto.Certs, error)
<<<<<<< HEAD

	// RegisterNewAuthServer is used to register new auth server with token
	RegisterNewAuthServer(ctx context.Context, token string) error
=======
>>>>>>> 8db2a1ec
}

// ClientI is a client to Auth service
type ClientI interface {
	IdentityService
	ProvisioningService
	services.Trust
	events.IAuditLog
	events.Streamer
	apievents.Emitter
	services.Presence
	services.Access
	services.DynamicAccess
	services.DynamicAccessOracle
	services.Restrictions
	services.Apps
	services.Databases
	services.WindowsDesktops
	WebService
	session.Service
	services.ClusterConfiguration
	services.SessionTrackerService
	types.Events

	types.WebSessionsGetter
	types.WebTokensGetter

	// NewKeepAliver returns a new instance of keep aliver
	NewKeepAliver(ctx context.Context) (types.KeepAliver, error)

	// RotateCertAuthority starts or restarts certificate authority rotation process.
	RotateCertAuthority(ctx context.Context, req RotateRequest) error

	// RotateExternalCertAuthority rotates external certificate authority,
	// this method is used to update only public keys and certificates of the
	// the certificate authorities of trusted clusters.
	RotateExternalCertAuthority(ctx context.Context, ca types.CertAuthority) error

	// ValidateTrustedCluster validates trusted cluster token with
	// main cluster, in case if validation is successful, main cluster
	// adds remote cluster
	ValidateTrustedCluster(context.Context, *ValidateTrustedClusterRequest) (*ValidateTrustedClusterResponse, error)

	// GetDomainName returns auth server cluster name
	GetDomainName(ctx context.Context) (string, error)

	// GetClusterCACert returns the PEM-encoded TLS certs for the local cluster.
	// If the cluster has multiple TLS certs, they will all be concatenated.
	GetClusterCACert(ctx context.Context) (*proto.GetClusterCACertResponse, error)

	// GenerateHostCerts generates new host certificates (signed
	// by the host certificate authority) for a node
	GenerateHostCerts(context.Context, *proto.HostCertsRequest) (*proto.Certs, error)
	// AuthenticateWebUser authenticates web user, creates and  returns web session
	// in case if authentication is successful
	AuthenticateWebUser(req AuthenticateUserRequest) (types.WebSession, error)
	// AuthenticateSSHUser authenticates SSH console user, creates and  returns a pair of signed TLS and SSH
	// short lived certificates as a result
	AuthenticateSSHUser(req AuthenticateSSHRequest) (*SSHLoginResponse, error)

	// ProcessKubeCSR processes CSR request against Kubernetes CA, returns
	// signed certificate if successful.
	ProcessKubeCSR(req KubeCSR) (*KubeCSRResponse, error)

	// Ping gets basic info about the auth server.
	Ping(ctx context.Context) (proto.PingResponse, error)

	// CreateAppSession creates an application web session. Application web
	// sessions represent a browser session the client holds.
	CreateAppSession(context.Context, types.CreateAppSessionRequest) (types.WebSession, error)

	// CreateSnowflakeSession creates a Snowflake web session. Snowflake web
	// sessions represent Database Access Snowflake session the client holds.
	CreateSnowflakeSession(context.Context, types.CreateSnowflakeSessionRequest) (types.WebSession, error)

	// GenerateDatabaseCert generates client certificate used by a database
	// service to authenticate with the database instance.
	GenerateDatabaseCert(context.Context, *proto.DatabaseCertRequest) (*proto.DatabaseCertResponse, error)

	// GetWebSession queries the existing web session described with req.
	// Implements ReadAccessPoint.
	GetWebSession(ctx context.Context, req types.GetWebSessionRequest) (types.WebSession, error)

	// GetWebToken queries the existing web token described with req.
	// Implements ReadAccessPoint.
	GetWebToken(ctx context.Context, req types.GetWebTokenRequest) (types.WebToken, error)

	// ResetAuthPreference resets cluster auth preference to defaults.
	ResetAuthPreference(ctx context.Context) error

	// ResetClusterNetworkingConfig resets cluster networking configuration to defaults.
	ResetClusterNetworkingConfig(ctx context.Context) error

	// ResetSessionRecordingConfig resets session recording configuration to defaults.
	ResetSessionRecordingConfig(ctx context.Context) error

	// GenerateWindowsDesktopCert generates client smartcard certificate used
	// by an RDP client to authenticate with Windows.
	GenerateWindowsDesktopCert(context.Context, *proto.WindowsDesktopCertRequest) (*proto.WindowsDesktopCertResponse, error)
	// GenerateCertAuthorityCRL generates an empty CRL for a CA.
	GenerateCertAuthorityCRL(context.Context, types.CertAuthType) ([]byte, error)

	// GetInventoryStatus gets basic status info about instance inventory.
	GetInventoryStatus(ctx context.Context, req proto.InventoryStatusRequest) (proto.InventoryStatusSummary, error)

	// PingInventory attempts to trigger a downstream ping against a connected instance.
	PingInventory(ctx context.Context, req proto.InventoryPingRequest) (proto.InventoryPingResponse, error)
}<|MERGE_RESOLUTION|>--- conflicted
+++ resolved
@@ -479,21 +479,8 @@
 	if err := json.Unmarshal(out.Bytes(), &certs); err != nil {
 		return nil, trace.Wrap(err)
 	}
-<<<<<<< HEAD
 
 	return &certs, nil
-}
-
-// RegisterNewAuthServer is used to register new auth server with token
-func (c *Client) RegisterNewAuthServer(ctx context.Context, token string) error {
-	_, err := c.PostJSON(ctx, c.Endpoint("tokens", "register", "auth"), registerNewAuthServerReq{
-		Token: token,
-	})
-	return trace.Wrap(err)
-=======
-
-	return &certs, nil
->>>>>>> 8db2a1ec
 }
 
 // DELETE IN: 5.1.0
@@ -1665,12 +1652,6 @@
 	// RegisterUsingToken calls the auth service API to register a new node via registration token
 	// which has been previously issued via GenerateToken
 	RegisterUsingToken(ctx context.Context, req *types.RegisterUsingTokenRequest) (*proto.Certs, error)
-<<<<<<< HEAD
-
-	// RegisterNewAuthServer is used to register new auth server with token
-	RegisterNewAuthServer(ctx context.Context, token string) error
-=======
->>>>>>> 8db2a1ec
 }
 
 // ClientI is a client to Auth service
