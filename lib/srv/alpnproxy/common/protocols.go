/*
Copyright 2021 Gravitational, Inc.

Licensed under the Apache License, Version 2.0 (the "License");
you may not use this file except in compliance with the License.
You may obtain a copy of the License at

    http://www.apache.org/licenses/LICENSE-2.0

Unless required by applicable law or agreed to in writing, software
distributed under the License is distributed on an "AS IS" BASIS,
WITHOUT WARRANTIES OR CONDITIONS OF ANY KIND, either express or implied.
See the License for the specific language governing permissions and
limitations under the License.
*/

package common

import (
	"strings"

	"github.com/gravitational/trace"

	"github.com/gravitational/teleport/lib/defaults"
)

// Protocol is the TLS ALPN protocol type.
type Protocol string

const (
	// ProtocolPostgres is TLS ALPN protocol value used to indicate Postgres protocol.
	ProtocolPostgres Protocol = "teleport-postgres"

	// ProtocolMySQL is TLS ALPN protocol value used to indicate MySQL protocol.
	ProtocolMySQL Protocol = "teleport-mysql"

	// ProtocolMongoDB is TLS ALPN protocol value used to indicate Mongo protocol.
	ProtocolMongoDB Protocol = "teleport-mongodb"

	// ProtocolRedisDB is TLS ALPN protocol value used to indicate Redis protocol.
	ProtocolRedisDB Protocol = "teleport-redis"

	// ProtocolSQLServer is the TLS ALPN protocol value used to indicate SQL Server protocol.
	ProtocolSQLServer Protocol = "teleport-sqlserver"

	// ProtocolSnowflake is TLS ALPN protocol value used to indicate Snowflake protocol.
	ProtocolSnowflake Protocol = "teleport-snowflake"

	// ProtocolProxySSH is TLS ALPN protocol value used to indicate Proxy SSH protocol.
	ProtocolProxySSH Protocol = "teleport-proxy-ssh"

	// ProtocolReverseTunnel is TLS ALPN protocol value used to indicate Proxy reversetunnel protocol.
	ProtocolReverseTunnel Protocol = "teleport-reversetunnel"

	// ProtocolReverseTunnelV2 is TLS ALPN protocol value used to indicate reversetunnel clients
	// that are aware of proxy peering. This is only used on the client side to allow intermediate
	// load balancers to make decisions based on the ALPN header. ProtocolReverseTunnel should still
	// be included in the list of ALPN header for the proxy server to handle the connection properly.
	ProtocolReverseTunnelV2 Protocol = "teleport-reversetunnelv2"

	// ProtocolHTTP is TLS ALPN protocol value used to indicate HTTP2 protocol
	// ProtocolHTTP is TLS ALPN protocol value used to indicate HTTP 1.1 protocol
	ProtocolHTTP Protocol = "http/1.1"

	// ProtocolHTTP2 is TLS ALPN protocol value used to indicate HTTP2 protocol.
	ProtocolHTTP2 Protocol = "h2"

	// ProtocolDefault is default TLS ALPN value.
	ProtocolDefault Protocol = ""

	// ProtocolAuth allows dialing local/remote auth service based on SNI cluster name value.
	ProtocolAuth Protocol = "teleport-auth@"

	// ProtocolProxyGRPC is TLS ALPN protocol value used to indicate gRPC
	// traffic intended for the Teleport proxy.
	ProtocolProxyGRPC Protocol = "teleport-proxy-grpc"

	// ProtocolMySQLWithVerPrefix is TLS ALPN prefix used by tsh to carry
	// MySQL server version.
	ProtocolMySQLWithVerPrefix = Protocol(string(ProtocolMySQL) + "-")

<<<<<<< HEAD
	// ProtocolPingSuffix is TLS ALPN suffix used to wrap connections with
	// Ping.
	ProtocolPingSuffix Protocol = "-ping"
)

// SupportedProtocols is the list of supported ALPN protocols.
var SupportedProtocols = append(
	ProtocolsWithPing(ProtocolsWithPingSupport...),
	[]Protocol{
		ProtocolHTTP2,
		ProtocolHTTP,
		ProtocolPostgres,
		ProtocolMySQL,
		ProtocolMongoDB,
		ProtocolRedisDB,
		ProtocolSQLServer,
		ProtocolSnowflake,
		ProtocolProxySSH,
		ProtocolReverseTunnel,
		ProtocolAuth,
	}...,
)
=======
	// ProtocolTCP is TLS ALPN protocol value used to indicate plain TCP connection.
	ProtocolTCP Protocol = "teleport-tcp"
)

// SupportedProtocols is the list of supported ALPN protocols.
var SupportedProtocols = []Protocol{
	ProtocolHTTP2,
	ProtocolHTTP,
	ProtocolPostgres,
	ProtocolMySQL,
	ProtocolMongoDB,
	ProtocolRedisDB,
	ProtocolSQLServer,
	ProtocolSnowflake,
	ProtocolProxySSH,
	ProtocolReverseTunnel,
	ProtocolAuth,
	ProtocolTCP,
}
>>>>>>> 7d6f3424

// ProtocolsToString converts the list of Protocols to the list of strings.
func ProtocolsToString(protocols []Protocol) []string {
	out := make([]string, 0, len(protocols))
	for _, v := range protocols {
		out = append(out, string(v))
	}
	return out
}

// ToALPNProtocol maps provided database protocol to ALPN protocol.
func ToALPNProtocol(dbProtocol string) (Protocol, error) {
	switch dbProtocol {
	case defaults.ProtocolMySQL:
		return ProtocolMySQL, nil
	case defaults.ProtocolPostgres, defaults.ProtocolCockroachDB:
		return ProtocolPostgres, nil
	case defaults.ProtocolMongoDB:
		return ProtocolMongoDB, nil
	case defaults.ProtocolRedis:
		return ProtocolRedisDB, nil
	case defaults.ProtocolSQLServer:
		return ProtocolSQLServer, nil
	case defaults.ProtocolSnowflake:
		return ProtocolSnowflake, nil
	default:
		return "", trace.NotImplemented("%q protocol is not supported", dbProtocol)
	}
}

// IsDBTLSProtocol returns if DB protocol has supported native TLS protocol.
// where connection can be TLS terminated on ALPN proxy side.
// For protocol like MySQL or Postgres where custom TLS implementation is used the incoming
// connection needs to be forwarded to proxy database service where custom TLS handler is invoked
// to terminated DB connection.
func IsDBTLSProtocol(protocol Protocol) bool {
	dbTLSProtocols := []Protocol{
		ProtocolMongoDB,
		ProtocolRedisDB,
		ProtocolSQLServer,
		ProtocolSnowflake,
	}

	return protocolListContains(
		append(dbTLSProtocols, ProtocolsWithPing(dbTLSProtocols...)...),
		protocol,
	)
}

// ProtocolsWithPingSupport is the list of protocols that Ping connection is
// supported.
var ProtocolsWithPingSupport = []Protocol{
	ProtocolPostgres,
	ProtocolMySQL,
	ProtocolMongoDB,
	ProtocolRedisDB,
	ProtocolSQLServer,
	ProtocolSnowflake,
}

// ProtocolsWithPing receives a list a protocols and returns a list of them with
// the Ping protocol suffix.
func ProtocolsWithPing(protocols ...Protocol) []Protocol {
	res := make([]Protocol, len(protocols))
	for i := range res {
		res[i] = ProtocolWithPing(protocols[i])
	}

	return res
}

// ProtocolWithPing receives a protocol and returns it with the Ping protocol
// suffix.
func ProtocolWithPing(protocol Protocol) Protocol {
	return Protocol(string(protocol) + string(ProtocolPingSuffix))
}

// IsPingProcotol checks if the provided protocol is suffixed with Ping.
func IsPingProtocol(protocol Protocol) bool {
	return strings.HasSuffix(string(protocol), string(ProtocolPingSuffix))
}

// HasPingSupport checks if the provided protocol supports Ping protocol.
func HasPingSupport(protocol Protocol) bool {
	return protocolListContains(ProtocolsWithPingSupport, protocol)
}

// protocolListContains checks if a protocol is present on the list.
func protocolListContains(protocols []Protocol, protocol Protocol) bool {
	for _, listProtocol := range protocols {
		if protocol == listProtocol {
			return true
		}
	}

	return false
}<|MERGE_RESOLUTION|>--- conflicted
+++ resolved
@@ -79,7 +79,9 @@
 	// MySQL server version.
 	ProtocolMySQLWithVerPrefix = Protocol(string(ProtocolMySQL) + "-")
 
-<<<<<<< HEAD
+	// ProtocolTCP is TLS ALPN protocol value used to indicate plain TCP connection.
+	ProtocolTCP Protocol = "teleport-tcp"
+
 	// ProtocolPingSuffix is TLS ALPN suffix used to wrap connections with
 	// Ping.
 	ProtocolPingSuffix Protocol = "-ping"
@@ -100,29 +102,9 @@
 		ProtocolProxySSH,
 		ProtocolReverseTunnel,
 		ProtocolAuth,
+		ProtocolTCP,
 	}...,
 )
-=======
-	// ProtocolTCP is TLS ALPN protocol value used to indicate plain TCP connection.
-	ProtocolTCP Protocol = "teleport-tcp"
-)
-
-// SupportedProtocols is the list of supported ALPN protocols.
-var SupportedProtocols = []Protocol{
-	ProtocolHTTP2,
-	ProtocolHTTP,
-	ProtocolPostgres,
-	ProtocolMySQL,
-	ProtocolMongoDB,
-	ProtocolRedisDB,
-	ProtocolSQLServer,
-	ProtocolSnowflake,
-	ProtocolProxySSH,
-	ProtocolReverseTunnel,
-	ProtocolAuth,
-	ProtocolTCP,
-}
->>>>>>> 7d6f3424
 
 // ProtocolsToString converts the list of Protocols to the list of strings.
 func ProtocolsToString(protocols []Protocol) []string {
