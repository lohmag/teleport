--- conflicted
+++ resolved
@@ -1951,10 +1951,6 @@
 	if sessionID.Check() != nil {
 		return trace.Errorf("Invalid session ID format: %s", string(sessionID))
 	}
-<<<<<<< HEAD
-	notFoundErrorMessage := fmt.Sprintf("session '%s' not found or it has ended", sessionID)
-=======
->>>>>>> 8db2a1ec
 
 	// connect to proxy:
 	if !tc.Config.ProxySpecified() {
@@ -1976,36 +1972,19 @@
 	} else if services.IsRecordAtProxy(recConfig.GetMode()) {
 		return trace.BadParameter("session joining is not supported in proxy recording mode")
 	}
-<<<<<<< HEAD
 
 	session, err := site.GetSessionTracker(ctx, string(sessionID))
-	if err != nil && !trace.IsNotFound(err) {
-		return trace.Wrap(err)
-	}
-
-	if session == nil {
-		return trace.NotFound(notFoundErrorMessage)
+	if err != nil {
+		if trace.IsNotFound(err) {
+			return trace.NotFound("session %q not found or it has ended", sessionID)
+		}
+		return trace.Wrap(err)
 	}
 
 	if session.GetSessionKind() != types.SSHSessionKind {
 		return trace.BadParameter("session joining is only supported for ssh sessions, not %q sessions", session.GetSessionKind())
 	}
 
-=======
-
-	session, err := site.GetSessionTracker(ctx, string(sessionID))
-	if err != nil {
-		if trace.IsNotFound(err) {
-			return trace.NotFound("session %q not found or it has ended", sessionID)
-		}
-		return trace.Wrap(err)
-	}
-
-	if session.GetSessionKind() != types.SSHSessionKind {
-		return trace.BadParameter("session joining is only supported for ssh sessions, not %q sessions", session.GetSessionKind())
-	}
-
->>>>>>> 8db2a1ec
 	// connect to server:
 	nc, err := proxyClient.ConnectToNode(ctx, NodeAddr{
 		Addr:      session.GetAddress() + ":0",
