/*
Copyright 2015-2017 Gravitational, Inc.

Licensed under the Apache License, Version 2.0 (the "License");
you may not use this file except in compliance with the License.
You may obtain a copy of the License at

    http://www.apache.org/licenses/LICENSE-2.0

Unless required by applicable law or agreed to in writing, software
distributed under the License is distributed on an "AS IS" BASIS,
WITHOUT WARRANTIES OR CONDITIONS OF ANY KIND, either express or implied.
See the License for the specific language governing permissions and
limitations under the License.
*/

package main

import (
	"bytes"
	"context"
	"crypto/rand"
	"crypto/rsa"
	"encoding/pem"
<<<<<<< HEAD
	"fmt"
=======
	"io"
>>>>>>> 3e3b9b42
	"os"
	"path/filepath"
	"testing"
	"time"

	"github.com/gravitational/teleport/api/breaker"
	"github.com/gravitational/teleport/api/constants"
	apidefaults "github.com/gravitational/teleport/api/defaults"
	"github.com/gravitational/teleport/api/types"
	"github.com/gravitational/teleport/lib"
	"github.com/gravitational/teleport/lib/client"
	"github.com/gravitational/teleport/lib/defaults"
	"github.com/gravitational/teleport/lib/fixtures"
	"github.com/gravitational/teleport/lib/service"
	"github.com/gravitational/teleport/lib/tlsca"
	"github.com/gravitational/teleport/lib/utils"

	"github.com/gravitational/trace"
	"github.com/stretchr/testify/require"
)

// TestDatabaseLogin verifies "tsh db login" command.
func TestDatabaseLogin(t *testing.T) {
	tmpHomePath := t.TempDir()

	connector := mockConnector(t)

	alice, err := types.NewUser("alice@example.com")
	require.NoError(t, err)
	alice.SetRoles([]string{"access"})
	alice.SetTraits(map[string][]string{"db_users": {"*"}, "db_names": {"*"}})

	authProcess, proxyProcess := makeTestServers(t, withBootstrap(connector, alice))
	makeTestDatabaseServer(t, authProcess, proxyProcess, service.Database{
		Name:     "postgres",
		Protocol: defaults.ProtocolPostgres,
		URI:      "localhost:5432",
	}, service.Database{
		Name:     "mongo",
		Protocol: defaults.ProtocolMongoDB,
		URI:      "localhost:27017",
	})

	authServer := authProcess.GetAuthServer()
	require.NotNil(t, authServer)

	proxyAddr, err := proxyProcess.ProxyWebAddr()
	require.NoError(t, err)

	// Log into Teleport cluster.
	err = Run(context.Background(), []string{
		"login", "--insecure", "--debug", "--auth", connector.GetName(), "--proxy", proxyAddr.String(),
	}, setHomePath(tmpHomePath), cliOption(func(cf *CLIConf) error {
		cf.mockSSOLogin = mockSSOLogin(t, authServer, alice)
		return nil
	}))
	require.NoError(t, err)

	// Fetch the active profile.
	profile, err := client.StatusFor(tmpHomePath, proxyAddr.Host(), alice.GetName())
	require.NoError(t, err)

	// Log into test Postgres database.
	err = Run(context.Background(), []string{
		"db", "login", "--debug", "postgres",
	}, setHomePath(tmpHomePath))
	require.NoError(t, err)

	// Verify Postgres identity file contains certificate.
	certs, keys, err := decodePEM(profile.DatabaseCertPathForCluster("", "postgres"))
	require.NoError(t, err)
	require.Len(t, certs, 1)
	require.Len(t, keys, 0)

	// Log into test Mongo database.
	err = Run(context.Background(), []string{
		"db", "login", "--debug", "--db-user", "admin", "mongo",
	}, setHomePath(tmpHomePath))
	require.NoError(t, err)

	// Verify Mongo identity file contains both certificate and key.
	certs, keys, err = decodePEM(profile.DatabaseCertPathForCluster("", "mongo"))
	require.NoError(t, err)
	require.Len(t, certs, 1)
	require.Len(t, keys, 1)
}

<<<<<<< HEAD
// TestDatabaseRouteCheck verifies database route checking for "tsh db [login|connect]".
func TestDatabaseRouteCheck(t *testing.T) {
	pgSvcName := "postgres"
	mySvcName := "mysql"
	connector := mockConnector(t)
	authProcess, proxyProcess := makeTestServers(t, withBootstrap(connector))
	makeTestDatabaseServer(t, authProcess, proxyProcess, service.Database{
		Name:     pgSvcName,
		Protocol: defaults.ProtocolPostgres,
		URI:      "localhost:5432",
	}, service.Database{
		Name:     mySvcName,
		Protocol: defaults.ProtocolMySQL,
		URI:      "localhost:3306",
	})

	authServer := authProcess.GetAuthServer()
	require.NotNil(t, authServer)

	proxyAddr, err := proxyProcess.ProxyWebAddr()
	require.NoError(t, err)

	tests := []struct {
		desc         string
		allowUsers   []string
		allowDBNames []string
		denyUsers    []string
		denyDBNames  []string
		svcName      string
		dbUser       string
		dbName       string
		isOk         bool
	}{
		{
			desc:       "denied wildcard db_users is not ok",
			allowUsers: []string{"alice"},
			denyUsers:  []string{"*"},
			svcName:    mySvcName,
			dbUser:     "alice",
			isOk:       false,
		},
		{
			desc:    "no allowed db_users is not ok",
			svcName: mySvcName,
			dbUser:  "alice",
			isOk:    false,
		},
		{
			desc:       "specific db user that is not allowed is not ok",
			allowUsers: []string{"alice"},
			svcName:    mySvcName,
			dbUser:     "bob",
			isOk:       false,
		},
		{
			desc:       "blank db_user with any allowed db_users is ok",
			allowUsers: []string{"foo"},
			svcName:    mySvcName,
			dbUser:     "",
			isOk:       true,
		},
		{
			desc:        "mysql denied wildcard db_names is ok",
			allowUsers:  []string{"alice"},
			denyDBNames: []string{"*"},
			svcName:     mySvcName,
			dbUser:      "alice",
			isOk:        true,
		},
		{
			desc:        "postgres denied wildcard db_names is not ok",
			allowUsers:  []string{"alice"},
			denyDBNames: []string{"*"},
			svcName:     pgSvcName,
			dbUser:      "alice",
			dbName:      "postgres",
			isOk:        false,
		},
		{
			desc:         "mysql with no allowed db_names is ok",
			allowUsers:   []string{"alice"},
			allowDBNames: []string{""},
			svcName:      mySvcName,
			dbUser:       "alice",
			isOk:         true,
		},
		{
			desc:         "postgres with no allowed db_names is not ok",
			allowUsers:   []string{"alice"},
			allowDBNames: []string{""},
			svcName:      pgSvcName,
			dbUser:       "alice",
			dbName:       "postgres",
			isOk:         false,
		},
		{
			desc:         "postgres specific db_name not allowed is not ok",
			allowUsers:   []string{"alice"},
			allowDBNames: []string{"foo"},
			svcName:      pgSvcName,
			dbUser:       "alice",
			dbName:       "postgres",
			isOk:         false,
		},
		{
			desc:         "mysql specific db_name not allowed is ok",
			allowUsers:   []string{"alice"},
			allowDBNames: []string{"foo"},
			svcName:      mySvcName,
			dbUser:       "alice",
			dbName:       "bar", // meaningless db name for mysql, but passing it shouldnt err
			isOk:         true,
		},
		{
			desc:         "postgres blank db_name with any allowed db_names is ok",
			allowUsers:   []string{"alice"},
			allowDBNames: []string{"foo"},
			svcName:      pgSvcName,
			dbUser:       "alice",
			dbName:       "",
			isOk:         true,
		},
	}

	for i, tt := range tests {
		// rebind variable scope for parallel subtests
		i := i
		tt := tt

		// new home dir for each test so they dont race eachother
		tmpHomePath := t.TempDir()

		t.Run(tt.desc, func(t *testing.T) {
			// run table tests in parallel
			t.Parallel()
			userName := fmt.Sprintf("user%v", i)
			user, err := types.NewUser(userName)
			require.NoError(t, err)

			roleName := fmt.Sprintf("role%v", i)
			denierRole, err := types.NewRole(roleName, types.RoleSpecV5{
				Deny: types.RoleConditions{
					Namespaces:    []string{apidefaults.Namespace},
					DatabaseUsers: tt.denyUsers,
					DatabaseNames: tt.denyDBNames,
				},
			})
			require.NoError(t, err)

			user.SetRoles([]string{"access", roleName})
			user.SetTraits(map[string][]string{
				"db_users": tt.allowUsers,
				"db_names": tt.allowDBNames,
			})

			err = authServer.CreateUser(context.Background(), user)
			require.NoError(t, err)

			err = authServer.UpsertRole(context.Background(), denierRole)
			require.NoError(t, err)

			// Log into Teleport cluster.
			loginCmd := []string{
				"login",
				"--insecure",
				"--debug",
				"--auth", connector.GetName(),
				"--proxy", proxyAddr.String(),
			}
			err = Run(context.Background(),
				loginCmd,
				setHomePath(tmpHomePath),
				cliOption(func(cf *CLIConf) error {
					cf.mockSSOLogin = mockSSOLogin(t, authServer, user)
					return nil
				}))
			require.NoError(t, err)

			// Log into test database.
			dbLoginCmd := []string{
				"db",
				"login",
				"--debug",
				"--db-user", tt.dbUser,
				"--db-name", tt.dbName,
				tt.svcName,
			}
			err = Run(context.Background(), dbLoginCmd, setHomePath(tmpHomePath))
			if tt.isOk {
				require.NoError(t, err)
			} else {
				require.Error(t, err)
			}
		})
	}
=======
func TestListDatabase(t *testing.T) {
	lib.SetInsecureDevMode(true)
	defer lib.SetInsecureDevMode(false)

	tshHome := t.TempDir()
	t.Setenv(types.HomeEnvVar, tshHome)

	s := newTestSuite(t,
		withRootConfigFunc(func(cfg *service.Config) {
			cfg.Auth.NetworkingConfig.SetProxyListenerMode(types.ProxyListenerMode_Multiplex)
			cfg.Databases.Enabled = true
			cfg.Databases.Databases = []service.Database{{
				Name:     "root-postgres",
				Protocol: defaults.ProtocolPostgres,
				URI:      "localhost:5432",
			}}
		}),
		withLeafCluster(),
		withLeafConfigFunc(func(cfg *service.Config) {
			cfg.Databases.Enabled = true
			cfg.Databases.Databases = []service.Database{{
				Name:     "leaf-postgres",
				Protocol: defaults.ProtocolPostgres,
				URI:      "localhost:5432",
			}}
		}),
	)

	mustLogin(t, s)

	captureStdout := new(bytes.Buffer)
	err := Run(context.Background(), []string{
		"db",
		"ls",
		"--insecure",
		"--debug",
	}, func(cf *CLIConf) error {
		cf.overrideStdout = io.MultiWriter(os.Stdout, captureStdout)
		return nil
	})
	require.NoError(t, err)
	require.Contains(t, captureStdout.String(), "root-postgres")

	captureStdout.Reset()
	err = Run(context.Background(), []string{
		"db",
		"ls",
		"--cluster",
		"leaf1",
		"--insecure",
		"--debug",
	}, func(cf *CLIConf) error {
		cf.overrideStdout = io.MultiWriter(os.Stdout, captureStdout)
		return nil
	})
	require.NoError(t, err)
	require.Contains(t, captureStdout.String(), "leaf-postgres")
>>>>>>> 3e3b9b42
}

func TestFormatDatabaseListCommand(t *testing.T) {
	t.Run("default", func(t *testing.T) {
		require.Equal(t, "tsh db ls", formatDatabaseListCommand(""))
	})

	t.Run("with cluster flag", func(t *testing.T) {
		require.Equal(t, "tsh db ls --cluster=leaf", formatDatabaseListCommand("leaf"))
	})
}

func TestFormatConfigCommand(t *testing.T) {
	db := tlsca.RouteToDatabase{
		ServiceName: "example-db",
	}

	t.Run("default", func(t *testing.T) {
		require.Equal(t, "tsh db config --format=cmd example-db", formatDatabaseConfigCommand("", db))
	})

	t.Run("with cluster flag", func(t *testing.T) {
		require.Equal(t, "tsh db config --cluster=leaf --format=cmd example-db", formatDatabaseConfigCommand("leaf", db))
	})
}

func TestDBInfoHasChanged(t *testing.T) {
	tests := []struct {
		name               string
		databaseUserName   string
		databaseName       string
		db                 tlsca.RouteToDatabase
		wantUserHasChanged bool
	}{
		{
			name:             "empty cli database user flag",
			databaseUserName: "",
			db: tlsca.RouteToDatabase{
				Username: "alice",
				Protocol: defaults.ProtocolMongoDB,
			},
			wantUserHasChanged: false,
		},
		{
			name:             "different user",
			databaseUserName: "alice",
			db: tlsca.RouteToDatabase{
				Username: "bob",
				Protocol: defaults.ProtocolMongoDB,
			},
			wantUserHasChanged: true,
		},
		{
			name:             "different user mysql protocol",
			databaseUserName: "alice",
			db: tlsca.RouteToDatabase{
				Username: "bob",
				Protocol: defaults.ProtocolMySQL,
			},
			wantUserHasChanged: true,
		},
		{
			name:             "same user",
			databaseUserName: "bob",
			db: tlsca.RouteToDatabase{
				Username: "bob",
				Protocol: defaults.ProtocolMongoDB,
			},
			wantUserHasChanged: false,
		},
		{
			name:             "empty cli database user and database name flags",
			databaseUserName: "",
			databaseName:     "",
			db: tlsca.RouteToDatabase{
				Username: "alice",
				Protocol: defaults.ProtocolMongoDB,
			},
			wantUserHasChanged: false,
		},
		{
			name:             "different database name",
			databaseUserName: "",
			databaseName:     "db1",
			db: tlsca.RouteToDatabase{
				Username: "alice",
				Database: "db2",
				Protocol: defaults.ProtocolMongoDB,
			},
			wantUserHasChanged: true,
		},
		{
			name:             "same database name",
			databaseUserName: "",
			databaseName:     "db1",
			db: tlsca.RouteToDatabase{
				Username: "alice",
				Database: "db1",
				Protocol: defaults.ProtocolMongoDB,
			},
			wantUserHasChanged: false,
		},
	}

	ca, err := tlsca.FromKeys([]byte(fixtures.TLSCACertPEM), []byte(fixtures.TLSCAKeyPEM))
	require.NoError(t, err)
	privateKey, err := rsa.GenerateKey(rand.Reader, constants.RSAKeySize)
	require.NoError(t, err)

	for _, tc := range tests {
		t.Run(tc.name, func(t *testing.T) {
			identity := tlsca.Identity{
				Username:        "user",
				RouteToDatabase: tc.db,
				Groups:          []string{"none"},
			}
			subj, err := identity.Subject()
			require.NoError(t, err)
			certBytes, err := ca.GenerateCertificate(tlsca.CertificateRequest{
				PublicKey: privateKey.Public(),
				Subject:   subj,
				NotAfter:  time.Now().Add(time.Hour),
			})
			require.NoError(t, err)

			certPath := filepath.Join(t.TempDir(), "mongo_db_cert.pem")
			require.NoError(t, os.WriteFile(certPath, certBytes, 0600))

			cliConf := &CLIConf{DatabaseUser: tc.databaseUserName, DatabaseName: tc.databaseName}
			got, err := dbInfoHasChanged(cliConf, certPath)
			require.NoError(t, err)
			require.Equal(t, tc.wantUserHasChanged, got)
		})
	}
}

func makeTestDatabaseServer(t *testing.T, auth *service.TeleportProcess, proxy *service.TeleportProcess, dbs ...service.Database) (db *service.TeleportProcess) {
	// Proxy uses self-signed certificates in tests.
	lib.SetInsecureDevMode(true)

	cfg := service.MakeDefaultConfig()
	cfg.Hostname = "localhost"
	cfg.DataDir = t.TempDir()
	cfg.CircuitBreakerConfig = breaker.NoopBreakerConfig()

	proxyAddr, err := proxy.ProxyWebAddr()
	require.NoError(t, err)

	cfg.AuthServers = []utils.NetAddr{*proxyAddr}
	cfg.Token = proxy.Config.Token
	cfg.SSH.Enabled = false
	cfg.Auth.Enabled = false
	cfg.Databases.Enabled = true
	cfg.Databases.Databases = dbs
	cfg.Log = utils.NewLoggerForTests()

	db, err = service.NewTeleport(cfg)
	require.NoError(t, err)
	require.NoError(t, db.Start())

	t.Cleanup(func() {
		db.Close()
	})

	// Wait for database agent to start.
	eventCh := make(chan service.Event, 1)
	db.WaitForEvent(db.ExitContext(), service.DatabasesReady, eventCh)
	select {
	case <-eventCh:
	case <-time.After(10 * time.Second):
		t.Fatal("database server didn't start after 10s")
	}

	// Wait for all databases to register to avoid races.
	for _, database := range dbs {
		waitForDatabase(t, auth, database)
	}

	return db
}

func waitForDatabase(t *testing.T, auth *service.TeleportProcess, db service.Database) {
	ctx, cancel := context.WithTimeout(context.Background(), 10*time.Second)
	defer cancel()
	for {
		select {
		case <-time.After(500 * time.Millisecond):
			all, err := auth.GetAuthServer().GetDatabaseServers(ctx, apidefaults.Namespace)
			require.NoError(t, err)
			for _, a := range all {
				if a.GetName() == db.Name {
					return
				}
			}
		case <-ctx.Done():
			t.Fatal("database not registered after 10s")
		}
	}
}

// decodePEM sorts out specified PEM file into certificates and private keys.
func decodePEM(pemPath string) (certs []pem.Block, keys []pem.Block, err error) {
	bytes, err := os.ReadFile(pemPath)
	if err != nil {
		return nil, nil, trace.Wrap(err)
	}
	var block *pem.Block
	for {
		block, bytes = pem.Decode(bytes)
		if block == nil {
			break
		}
		switch block.Type {
		case "CERTIFICATE":
			certs = append(certs, *block)
		case "RSA PRIVATE KEY":
			keys = append(keys, *block)
		}
	}
	return certs, keys, nil
}<|MERGE_RESOLUTION|>--- conflicted
+++ resolved
@@ -22,11 +22,8 @@
 	"crypto/rand"
 	"crypto/rsa"
 	"encoding/pem"
-<<<<<<< HEAD
 	"fmt"
-=======
 	"io"
->>>>>>> 3e3b9b42
 	"os"
 	"path/filepath"
 	"testing"
@@ -114,7 +111,6 @@
 	require.Len(t, keys, 1)
 }
 
-<<<<<<< HEAD
 // TestDatabaseRouteCheck verifies database route checking for "tsh db [login|connect]".
 func TestDatabaseRouteCheck(t *testing.T) {
 	pgSvcName := "postgres"
@@ -310,7 +306,8 @@
 			}
 		})
 	}
-=======
+}
+
 func TestListDatabase(t *testing.T) {
 	lib.SetInsecureDevMode(true)
 	defer lib.SetInsecureDevMode(false)
@@ -368,7 +365,6 @@
 	})
 	require.NoError(t, err)
 	require.Contains(t, captureStdout.String(), "leaf-postgres")
->>>>>>> 3e3b9b42
 }
 
 func TestFormatDatabaseListCommand(t *testing.T) {
