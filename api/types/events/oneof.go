--- conflicted
+++ resolved
@@ -395,15 +395,13 @@
 		out.Event = &OneOf_RenewableCertificateGenerationMismatch{
 			RenewableCertificateGenerationMismatch: e,
 		}
-<<<<<<< HEAD
+	case *SFTP:
+		out.Event = &OneOf_SFTP{
+			SFTP: e,
+		}
 	case *UpgradeWindowsUpdate:
 		out.Event = &OneOf_UpgradeWindowsUpdate{
 			UpgradeWindowsUpdate: e,
-=======
-	case *SFTP:
-		out.Event = &OneOf_SFTP{
-			SFTP: e,
->>>>>>> a971fe49
 		}
 	case *Unknown:
 		out.Event = &OneOf_Unknown{
