--- conflicted
+++ resolved
@@ -275,8 +275,6 @@
               "title": "Signals",
               "slug": "/setup/reference/signals/"
             }
-<<<<<<< HEAD
-=======
           ]
         },
         {
@@ -291,7 +289,6 @@
               "title": "teleport-kube-agent",
               "slug": "/setup/helm-reference/teleport-kube-agent/"
             }
->>>>>>> 8db2a1ec
           ]
         }
       ]
@@ -328,7 +325,6 @@
               "title": "Dynamic Registration",
               "slug": "/application-access/guides/dynamic-registration/"
             }
-<<<<<<< HEAD
           ]
         },
         {
@@ -346,25 +342,6 @@
           ]
         },
         {
-=======
-          ]
-        },
-        {
-          "title": "JWT Guides",
-          "slug": "/application-access/jwt/",
-          "entries": [
-            {
-              "title": "Introduction",
-              "slug": "/application-access/jwt/introduction/"
-            },
-            {
-              "title": "ElasticSearch",
-              "slug": "/application-access/jwt/elasticsearch/"
-            }
-          ]
-        },
-        {
->>>>>>> 8db2a1ec
           "title": "Access Controls",
           "slug": "/application-access/controls/"
         },
@@ -470,21 +447,6 @@
               "title": "Standalone",
               "slug": "/kubernetes-access/guides/standalone-teleport/"
             }
-<<<<<<< HEAD
-          ]
-        },
-        {
-          "title": "Helm Chart Reference",
-          "slug": "/kubernetes-access/helm/reference/",
-          "entries": [
-            {
-              "title": "teleport-cluster",
-              "slug": "/kubernetes-access/helm/reference/teleport-cluster/"
-            },
-            {
-              "title": "teleport-kube-agent",
-              "slug": "/kubernetes-access/helm/reference/teleport-kube-agent/"
-=======
           ]
         },
         {
@@ -530,7 +492,6 @@
               "title": "Migrating From Older Charts",
               "slug": "/kubernetes-access/helm/guides/migration/",
               "hideInScopes": "cloud"
->>>>>>> 8db2a1ec
             }
           ]
         },
@@ -1409,8 +1370,6 @@
       "source": "/kubernetes-access/helm/guides/migration/",
       "destination": "/setup/helm-deployments/migration/",
       "permanent": true
-<<<<<<< HEAD
-=======
     },
     {
       "source": "/kubernetes-access/helm/reference/",
@@ -1426,7 +1385,6 @@
       "source": "/kubernetes-access/helm/reference/teleport-kube-agent/",
       "destination": "/setup/helm-reference/teleport-kube-agent/",
       "permanent": true
->>>>>>> 8db2a1ec
     }
   ]
 }