--- conflicted
+++ resolved
@@ -979,10 +979,7 @@
  "rand 0.8.5",
  "rand_chacha 0.3.1",
  "rdp-rs",
-<<<<<<< HEAD
-=======
  "rsa",
->>>>>>> 41577e8b
  "utf16string",
  "uuid",
 ]
